--- conflicted
+++ resolved
@@ -530,11 +530,7 @@
             result.append(Targets.HARMATTAN)
         if 'Maemo/Fremantle' in supports:
             result.append(Targets.MAEMO5)
-<<<<<<< HEAD
-        if not ("BlackBerry" in templateName or re.search("custom Qt Creator plugin", text)):
-=======
-        if not re.search("custom Qt Creator plugin", text) and (version == None or version < "5.0"):
->>>>>>> c77c392c
+        if not ("BlackBerry" in templateName or re.search("custom Qt Creator plugin", text)) and (version == None or version < "5.0"):
             result.append(Targets.SIMULATOR)
     elif 'Platform independent' in text:
         # MAEMO5 and HARMATTAN could be wrong here - depends on having Madde plugin enabled or not
