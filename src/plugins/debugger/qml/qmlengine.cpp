--- conflicted
+++ resolved
@@ -468,33 +468,22 @@
     }
 
     //bool updateNeeded = false;
-<<<<<<< HEAD
     JSAgentBreakpoints breakpoints;
     foreach (BreakpointId id, handler->engineBreakpointIds(this)) {
         QString processedFilename = handler->fileName(id);
+#ifdef Q_OS_MACX
+        // Qt Quick Applications by default copy the qml directory to buildDir()/X.app/Contents/Resources
+        const QString applicationBundleDir
+                = QFileInfo(startParameters().executable).absolutePath() + "/../..";
+        processedFilename = mangleFilenamePaths(handler->fileName(id), startParameters().projectDir, applicationBundleDir + "/Contents/Resources");
+#endif
         if (isShadowBuildProject())
-            processedFilename = toShadowBuildFilename(handler->fileName(id));
+            processedFilename = toShadowBuildFilename(processedFilename);
         JSAgentBreakpointData bp;
         bp.fileName = processedFilename.toUtf8();
         bp.lineNumber = handler->lineNumber(id);
         bp.functionName = handler->functionName(id).toUtf8();
         breakpoints.insert(bp);
-=======
-    QSet< QPair<QString, qint32> > breakList;
-    for (int index = 0; index != handler->size(); ++index) {
-        Internal::BreakpointData *data = handler->at(index);
-        QString processedFilename = data->fileName;
-#ifdef Q_OS_MACX
-        // Qt Quick Applications by default copy the qml directory to buildDir()/X.app/Contents/Resources
-        const QString applicationBundleDir
-                = QFileInfo(startParameters().executable).absolutePath() + "/../..";
-        processedFilename = mangleFilenamePaths(data->fileName, startParameters().projectDir, applicationBundleDir + "/Contents/Resources");
-#endif
-        if (isShadowBuildProject())
-            processedFilename = toShadowBuildFilename(processedFilename);
-
-        breakList << qMakePair(processedFilename, data->lineNumber);
->>>>>>> bd8b23d4
     }
 
     QByteArray reply;
