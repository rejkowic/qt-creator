--- conflicted
+++ resolved
@@ -4177,22 +4177,14 @@
     sendCommand("sharedlibrary " + dotEscape(lib));
 #endif
     // retreive list of dumpable classes
-<<<<<<< HEAD
-    sendCommand("call qDumpObjectData440(1,%1+1,0,0,0,0,0,0)");
-=======
     sendCommand("call (void*)qDumpObjectData440(1,%1+1,0,0,0,0,0,0)");
->>>>>>> 35218bbe
     sendCommand("p (char*)&qDumpOutBuffer", GdbQueryDebuggingHelper);
 }
 
 void GdbEngine::recheckDebuggingHelperAvailability()
 {
     // retreive list of dumpable classes
-<<<<<<< HEAD
-    sendCommand("call qDumpObjectData440(1,%1+1,0,0,0,0,0,0)");
-=======
     sendCommand("call (void*)qDumpObjectData440(1,%1+1,0,0,0,0,0,0)");
->>>>>>> 35218bbe
     sendCommand("p (char*)&qDumpOutBuffer", GdbQueryDebuggingHelper);
 }
 
