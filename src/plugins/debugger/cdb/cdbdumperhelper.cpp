--- conflicted
+++ resolved
@@ -29,8 +29,7 @@
 
 #include "cdbdumperhelper.h"
 #include "cdbmodules.h"
-#include "cdbengine.h"
-#include "cdbengine_p.h"
+#include "cdbdebugengine_p.h"
 #include "cdbdebugoutput.h"
 #include "cdbdebugeventcallback.h"
 #include "cdbsymbolgroupcontext.h"
@@ -100,7 +99,7 @@
 // the QtCored4.pdb file to be present as we need "qstrdup"
 // as dummy symbol. This is ok ATM since dumpers only
 // make sense for Qt apps.
-static bool debuggeeLoadLibrary(CdbEngine *cdbEngine,
+static bool debuggeeLoadLibrary(DebuggerManager *manager,
                                 CdbCore::CoreEngine *engine,
                                 unsigned long threadId,
                                 const QString &moduleName,
@@ -109,8 +108,7 @@
     if (loadDebug > 1)
         qDebug() << Q_FUNC_INFO << moduleName;
     // Try to ignore the breakpoints, skip stray startup-complete trap exceptions
-    QSharedPointer<CdbExceptionLoggerEventCallback>
-        exLogger(new CdbExceptionLoggerEventCallback(LogWarning, true, cdbEngine));
+    QSharedPointer<CdbExceptionLoggerEventCallback> exLogger(new CdbExceptionLoggerEventCallback(LogWarning, true, manager));
     CdbCore::EventCallbackRedirector eventRedir(engine, exLogger);
     Q_UNUSED(eventRedir)
     // Make a call to LoadLibraryA. First, reserve memory in debugger
@@ -198,7 +196,7 @@
     virtual void run();
 
 signals:
-    void logMessage(const QString &m, int channel);
+    void logMessage(int channel, const QString &m);
     void statusMessage(const QString &m, int timeOut);
 
 private:
@@ -233,10 +231,10 @@
     QApplication::setOverrideCursor(Qt::BusyCursor);
     CdbDumperInitThread thread(h, errorMessage);
     connect(&thread, SIGNAL(statusMessage(QString,int)),
-            h.m_engine, SLOT(showStatusMessage(QString,int)),
+            h.m_manager, SLOT(showStatusMessage(QString,int)),
             Qt::QueuedConnection);
-    connect(&thread, SIGNAL(logMessage(QString,int)),
-            h.m_engine, SLOT(showMessage(QString,int)),
+    connect(&thread, SIGNAL(logMessage(int,QString)),
+            h.m_manager, SLOT(showDebuggerOutput(int,QString)),
             Qt::QueuedConnection);
     QEventLoop eventLoop;
     connect(&thread, SIGNAL(finished()), &eventLoop, SLOT(quit()), Qt::QueuedConnection);
@@ -245,14 +243,14 @@
         eventLoop.exec(QEventLoop::ExcludeUserInputEvents);
     QApplication::restoreOverrideCursor();
     if (thread.m_ok) {
-        h.m_engine->showStatusMessage(QCoreApplication::translate("Debugger::Internal::CdbDumperHelper", "Stopped / Custom dumper library initialized."), messageTimeOut);
-        h.m_engine->showMessage(h.m_helper.toString());
+        h.m_manager->showStatusMessage(QCoreApplication::translate("Debugger::Internal::CdbDumperHelper", "Stopped / Custom dumper library initialized."), messageTimeOut);
+        h.m_manager->showDebuggerOutput(LogMisc, h.m_helper.toString());
         h.m_state = CdbDumperHelper::Initialized;
     } else {
         h.m_state = CdbDumperHelper::Disabled; // No message here
         *errorMessage = QCoreApplication::translate("Debugger::Internal::CdbDumperHelper", "The custom dumper library could not be initialized: %1").arg(*errorMessage);
-        h.m_engine->showStatusMessage(*errorMessage, messageTimeOut);
-        h.m_engine->showQtDumperLibraryWarning(*errorMessage);
+        h.m_manager->showStatusMessage(*errorMessage, messageTimeOut);
+        h.m_manager->showQtDumperLibraryWarning(*errorMessage);
     }
     if (loadDebug)
         qDebug() << Q_FUNC_INFO << '\n' << thread.m_ok;
@@ -271,7 +269,7 @@
         switch (m_helper.initCallLoad(m_errorMessage)) {
         case CdbDumperHelper::CallLoadOk:
         case CdbDumperHelper::CallLoadAlreadyLoaded:
-            emit logMessage(msgLoadSucceeded(m_helper.m_library, false), LogMisc);
+            emit logMessage(LogMisc, msgLoadSucceeded(m_helper.m_library, false));
             m_helper.m_state = CdbDumperHelper::Loaded;
             break;
         case CdbDumperHelper::CallLoadError:
@@ -279,7 +277,7 @@
             m_ok = false;
             return;
         case CdbDumperHelper::CallLoadNoQtApp:
-            emit logMessage(QCoreApplication::translate("Debugger::Internal::CdbDumperHelper", "The debuggee does not appear to be Qt application."), LogMisc);
+            emit logMessage(LogMisc, QCoreApplication::translate("Debugger::Internal::CdbDumperHelper", "The debuggee does not appear to be Qt application."));
             m_helper.m_state = CdbDumperHelper::Disabled; // No message here
             m_ok = true;
             return;
@@ -295,13 +293,13 @@
 
 // ------------------- CdbDumperHelper
 
-CdbDumperHelper::CdbDumperHelper(CdbEngine *engine,
+CdbDumperHelper::CdbDumperHelper(DebuggerManager *manager,
                                  CdbCore::CoreEngine *coreEngine) :
     m_tryInjectLoad(true),
     m_msgDisabled(QLatin1String("Dumpers are disabled")),
     m_msgNotInScope(QLatin1String("Data not in scope")),
     m_state(NotLoaded),
-    m_engine(engine),
+    m_manager(manager),
     m_coreEngine(coreEngine),
     m_inBufferAddress(0),
     m_inBufferSize(0),
@@ -323,7 +321,7 @@
 {
     if (loadDebug)
         qDebug() << Q_FUNC_INFO;
-    m_engine->showMessage(QCoreApplication::translate("Debugger::Internal::CdbDumperHelper", "Disabling dumpers due to debuggee crash..."));
+    m_manager->showDebuggerOutput(LogMisc, QCoreApplication::translate("Debugger::Internal::CdbDumperHelper", "Disabling dumpers due to debuggee crash..."));
     m_state = Disabled;
 }
 
@@ -362,7 +360,7 @@
         // for the thread to finish as this would lock up.
         if (m_tryInjectLoad && module.contains(QLatin1String("Qt"), Qt::CaseInsensitive)) {
             // Also shows up in the log window.
-            m_engine->showMessage(msgLoading(m_library, true), StatusBar, messageTimeOut);
+            m_manager->showStatusMessage(msgLoading(m_library, true), messageTimeOut);
             QString errorMessage;
             SharedLibraryInjector sh(GetProcessId(debuggeeHandle));
             if (sh.remoteInject(m_library, false, &errorMessage)) {
@@ -370,7 +368,7 @@
             } else {
                 m_state = InjectLoadFailed;
                 // Ok, try call loading...
-                m_engine->showMessage(msgLoadFailed(m_library, true, errorMessage));
+                m_manager->showDebuggerOutput(LogMisc, msgLoadFailed(m_library, true, errorMessage));
             }
         }
         break;
@@ -378,7 +376,7 @@
         // check if gdbmacros.dll loaded
         if (module.contains(QLatin1String(dumperModuleNameC), Qt::CaseInsensitive)) {
             m_state = Loaded;
-            m_engine->showMessage(msgLoadSucceeded(m_library, true));
+            m_manager->showDebuggerOutput(LogMisc, msgLoadSucceeded(m_library, true));
         }
         break;
     }
@@ -400,7 +398,7 @@
     if (modules.filter(QLatin1String(qtCoreModuleNameC), Qt::CaseInsensitive).isEmpty())
         return CallLoadNoQtApp;
     // Try to load
-    if (!debuggeeLoadLibrary(m_engine, m_coreEngine, m_dumperCallThread, m_library, errorMessage))
+    if (!debuggeeLoadLibrary(m_manager, m_coreEngine, m_dumperCallThread, m_library, errorMessage))
         return CallLoadError;
     return CallLoadOk;
 }
@@ -442,27 +440,6 @@
     // There is a 'qDumpInBuffer' in QtCore as well.
     if (loadDebug)
         qDebug() << Q_FUNC_INFO;
-<<<<<<< HEAD
-#if 1
-    // Symbols in the debugging helpers are never namespaced.
-    // Keeping the old code for now. ### maybe use as fallback?
-    const QString dumperModuleName = QLatin1String(dumperModuleNameC);
-    m_dumpObjectSymbol = dumperModuleName + QLatin1String("!qDumpObjectData440");
-    QString inBufferSymbol = dumperModuleName + QLatin1String("!qDumpInBuffer");
-    QString outBufferSymbol = dumperModuleName + QLatin1String("!qDumpOutBuffer");
-    bool rc;
-#else
-    m_dumpObjectSymbol = QLatin1String("*qDumpObjectData440");
-    QString inBufferSymbol = QLatin1String("*qDumpInBuffer");
-    QString outBufferSymbol = QLatin1String("*qDumpOutBuffer");
-    const QString dumperModuleName = QLatin1String(dumperModuleNameC);
-    bool rc = resolveSymbol(m_coreEngine->interfaces().debugSymbols, &m_dumpObjectSymbol, errorMessage) == ResolveSymbolOk
-                    && resolveSymbol(m_coreEngine->interfaces().debugSymbols, dumperModuleName, &inBufferSymbol, errorMessage) == ResolveSymbolOk
-                    && resolveSymbol(m_coreEngine->interfaces().debugSymbols, dumperModuleName, &outBufferSymbol, errorMessage) == ResolveSymbolOk;
-    if (!rc)
-        return false;
-#endif
-=======
     bool rc;
     const QString dumperModuleName = QLatin1String(dumperModuleNameC);
     QString inBufferSymbol, outBufferSymbol;
@@ -482,7 +459,6 @@
         if (!rc)
             return false;
     }
->>>>>>> ed0394d4
     //  Determine buffer addresses, sizes and alloc buffer
     rc = getSymbolAddress(m_coreEngine->interfaces().debugSymbols, inBufferSymbol, &m_inBufferAddress, &m_inBufferSize, errorMessage)
          && getSymbolAddress(m_coreEngine->interfaces().debugSymbols, outBufferSymbol, &m_outBufferAddress, &m_outBufferSize, errorMessage);
@@ -528,8 +504,7 @@
 {
     *outDataPtr = 0;
     // Skip stray startup-complete trap exceptions.
-    QSharedPointer<CdbExceptionLoggerEventCallback> exLogger(new
-CdbExceptionLoggerEventCallback(LogWarning, true, m_engine));
+    QSharedPointer<CdbExceptionLoggerEventCallback> exLogger(new CdbExceptionLoggerEventCallback(LogWarning, true, m_manager));
     CdbCore::EventCallbackRedirector eventRedir(m_coreEngine, exLogger);
     Q_UNUSED(eventRedir)
     // write input buffer
@@ -666,7 +641,7 @@
     // Ensure types are parsed and known.
     if (!CdbDumperInitThread::ensureDumperInitialized(*this, errorMessage)) {
         *errorMessage = msgDumpFailed(wd, errorMessage);
-        m_engine->showMessage(*errorMessage, LogError);
+        m_manager->showDebuggerOutput(LogError, *errorMessage);
         return DumpError;
     }
 
@@ -683,7 +658,7 @@
     const QString message = QCoreApplication::translate("Debugger::Internal::CdbDumperHelper",
                                                         "Querying dumpers for '%1'/'%2' (%3)").
                                                         arg(QString::fromLatin1(wd.iname), wd.exp, wd.type);
-    m_engine->showMessage(message);
+    m_manager->showDebuggerOutput(LogMisc, message);
 
     const DumpExecuteResult der = executeDump(wd, td, dumpChildren, result, errorMessage);
     if (der == DumpExecuteOk)
@@ -695,7 +670,7 @@
        }
     // log error
     *errorMessage = msgDumpFailed(wd, errorMessage);
-    m_engine->showMessage(*errorMessage, LogWarning);
+    m_manager->showDebuggerOutput(LogWarning, *errorMessage);
     return DumpError;
 }
 
