--- conflicted
+++ resolved
@@ -55,12 +55,7 @@
     QRegExp m_failureRe;
     QRegExp m_successRe;
     QRegExp m_buildRe;
-<<<<<<< HEAD
-    QRegExp m_replacingSignatureRe;
     XcodebuildStatus m_xcodeBuildParserState = OutsideXcodebuild;
-=======
-    XcodebuildStatus m_xcodeBuildParserState;
->>>>>>> 9b69b789
     QString m_lastTarget;
     QString m_lastProject;
 
