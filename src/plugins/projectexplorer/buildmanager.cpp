/**************************************************************************
**
** This file is part of Qt Creator
**
** Copyright (c) 2010 Nokia Corporation and/or its subsidiary(-ies).
**
** Contact: Nokia Corporation (qt-info@nokia.com)
**
** Commercial Usage
**
** Licensees holding valid Qt Commercial licenses may use this file in
** accordance with the Qt Commercial License Agreement provided with the
** Software or, alternatively, in accordance with the terms contained in
** a written agreement between you and Nokia.
**
** GNU Lesser General Public License Usage
**
** Alternatively, this file may be used under the terms of the GNU Lesser
** General Public License version 2.1 as published by the Free Software
** Foundation and appearing in the file LICENSE.LGPL included in the
** packaging of this file.  Please review the following information to
** ensure the GNU Lesser General Public License version 2.1 requirements
** will be met: http://www.gnu.org/licenses/old-licenses/lgpl-2.1.html.
**
** If you are unsure which license is appropriate for your use, please
** contact the sales department at http://qt.nokia.com/contact.
**
**************************************************************************/

#include "buildmanager.h"

#include "buildprogress.h"
#include "buildstep.h"
#include "compileoutputwindow.h"
#include "projectexplorerconstants.h"
#include "projectexplorer.h"
#include "project.h"
#include "projectexplorersettings.h"
#include "target.h"
#include "taskwindow.h"
#include "taskhub.h"
#include "buildconfiguration.h"

#include <coreplugin/icore.h>
#include <coreplugin/progressmanager/progressmanager.h>
#include <coreplugin/progressmanager/futureprogress.h>
#include <projectexplorer/session.h>
#include <extensionsystem/pluginmanager.h>
#include <utils/qtcassert.h>

#include <QtCore/QDir>
#include <QtCore/QTimer>
#include <QtCore/QMetaType>

#include <qtconcurrent/QtConcurrentTools>

#include <QtGui/QHeaderView>
#include <QtGui/QIcon>
#include <QtGui/QLabel>
#include <QtGui/QApplication>
#include <QtGui/QMainWindow>

using namespace ProjectExplorer;
using namespace ProjectExplorer::Internal;

static inline QString msgProgress(int progress, int total)
{
    return BuildManager::tr("Finished %1 of %n build steps", 0, total).arg(progress);
}

BuildManager::BuildManager(ProjectExplorerPlugin *parent)
    : QObject(parent)
    , m_running(false)
    , m_previousBuildStepProject(0)
    , m_canceling(false)
    , m_maxProgress(0)
    , m_progressFutureInterface(0)
{
    ExtensionSystem::PluginManager *pm = ExtensionSystem::PluginManager::instance();
    m_projectExplorerPlugin = parent;

    connect(&m_watcher, SIGNAL(finished()),
            this, SLOT(nextBuildQueue()));

    connect(&m_watcher, SIGNAL(progressValueChanged(int)),
            this, SLOT(progressChanged()));
    connect(&m_watcher, SIGNAL(progressRangeChanged(int, int)),
            this, SLOT(progressChanged()));

    connect(parent->session(), SIGNAL(aboutToRemoveProject(ProjectExplorer::Project *)),
            this, SLOT(aboutToRemoveProject(ProjectExplorer::Project *)));

    m_outputWindow = new CompileOutputWindow(this);
    pm->addObject(m_outputWindow);

    m_taskHub = pm->getObject<TaskHub>();
    m_taskWindow = new TaskWindow(m_taskHub);
    pm->addObject(m_taskWindow);

    qRegisterMetaType<ProjectExplorer::BuildStep::OutputFormat>();

    connect(m_taskWindow, SIGNAL(tasksChanged()),
            this, SLOT(updateTaskCount()));

    connect(m_taskWindow, SIGNAL(tasksCleared()),
            this,SIGNAL(tasksCleared()));

    connect(&m_progressWatcher, SIGNAL(canceled()),
            this, SLOT(cancel()));
    connect(&m_progressWatcher, SIGNAL(finished()),
            this, SLOT(finish()));
}

void BuildManager::extensionsInitialized()
{
    m_taskHub->addCategory(Constants::TASK_CATEGORY_COMPILE, tr("Compile", "Category for compiler isses listened under 'Build Issues'"));
    m_taskHub->addCategory(Constants::TASK_CATEGORY_BUILDSYSTEM, tr("Build System", "Category for build system isses listened under 'Build Issues'"));
}

BuildManager::~BuildManager()
{
    cancel();
    ExtensionSystem::PluginManager *pm = ExtensionSystem::PluginManager::instance();

    pm->removeObject(m_taskWindow);
    delete m_taskWindow;

    pm->removeObject(m_outputWindow);
    delete m_outputWindow;
}

void BuildManager::aboutToRemoveProject(ProjectExplorer::Project *p)
{
    QHash<Project *, int>::iterator it = m_activeBuildSteps.find(p);
    QHash<Project *, int>::iterator end = m_activeBuildSteps.end();
    if (it != end && *it > 0) {
        // We are building the project that's about to be removed.
        // We cancel the whole queue, which isn't the nicest thing to do
        // but a safe thing.
        cancel();
    }
}

bool BuildManager::isBuilding() const
{
    // we are building even if we are not running yet
    return !m_buildQueue.isEmpty() || m_running;
}

void BuildManager::cancel()
{
    if (m_running) {
        m_canceling = true;
        m_watcher.cancel();
        m_watcher.waitForFinished();

        // The cancel message is added to the output window via a single shot timer
        // since the canceling is likely to have generated new addToOutputWindow signals
        // which are waiting in the event queue to be processed
        // (And we want those to be before the cancel message.)
        QTimer::singleShot(0, this, SLOT(emitCancelMessage()));

        disconnect(m_currentBuildStep, SIGNAL(addTask(ProjectExplorer::Task)),
                   this, SLOT(addToTaskWindow(ProjectExplorer::Task)));
        disconnect(m_currentBuildStep, SIGNAL(addOutput(QString, ProjectExplorer::BuildStep::OutputFormat)),
                   this, SLOT(addToOutputWindow(QString, ProjectExplorer::BuildStep::OutputFormat)));
        decrementActiveBuildSteps(m_currentBuildStep->buildConfiguration()->target()->project());

        m_progressFutureInterface->setProgressValueAndText(m_progress*100, tr("Build canceled")); //TODO NBS fix in qtconcurrent
        clearBuildQueue();
    }
    return;
}

void BuildManager::updateTaskCount()
{
    Core::ProgressManager *progressManager = Core::ICore::instance()->progressManager();
    int errors = m_taskWindow->errorTaskCount();
    if (errors > 0) {
        progressManager->setApplicationLabel(QString("%1").arg(errors));
    } else {
        progressManager->setApplicationLabel("");
    }
    emit tasksChanged();
}

void BuildManager::finish()
{
    QApplication::alert(Core::ICore::instance()->mainWindow(), 3000);
}

void BuildManager::emitCancelMessage()
{
    emit addToOutputWindow(tr("Canceled build."), BuildStep::ErrorMessageOutput);
}

void BuildManager::clearBuildQueue()
{
    foreach (BuildStep *bs, m_buildQueue) {
        decrementActiveBuildSteps(bs->buildConfiguration()->target()->project());
        disconnect(bs, SIGNAL(addTask(ProjectExplorer::Task)),
                   this, SLOT(addToTaskWindow(ProjectExplorer::Task)));
        disconnect(bs, SIGNAL(addOutput(QString, ProjectExplorer::BuildStep::OutputFormat)),
                   this, SLOT(addToOutputWindow(QString, ProjectExplorer::BuildStep::OutputFormat)));
    }

    m_buildQueue.clear();
    m_running = false;
    m_previousBuildStepProject = 0;
    m_currentBuildStep = 0;

    m_progressFutureInterface->reportCanceled();
    m_progressFutureInterface->reportFinished();
    m_progressWatcher.setFuture(QFuture<void>());
    delete m_progressFutureInterface;
    m_progressFutureInterface = 0;
    m_maxProgress = 0;

    emit buildQueueFinished(false);
}


void BuildManager::toggleOutputWindow()
{
    m_outputWindow->toggle(false);
}

void BuildManager::showTaskWindow()
{
    m_taskWindow->popup(false);
}

void BuildManager::toggleTaskWindow()
{
    m_taskWindow->toggle(false);
}

bool BuildManager::tasksAvailable() const
{
    return m_taskWindow->taskCount() > 0;
}

void BuildManager::startBuildQueue()
{
    if (m_buildQueue.isEmpty()) {
        emit buildQueueFinished(true);
        return;
    }
    if (!m_running) {
        // Progress Reporting
        Core::ProgressManager *progressManager = Core::ICore::instance()->progressManager();
        m_progressFutureInterface = new QFutureInterface<void>;
        m_progressWatcher.setFuture(m_progressFutureInterface->future());
        m_outputWindow->clearContents();
        m_taskHub->clearTasks(Constants::TASK_CATEGORY_COMPILE);
        m_taskHub->clearTasks(Constants::TASK_CATEGORY_BUILDSYSTEM);
        progressManager->setApplicationLabel("");
        Core::FutureProgress *progress = progressManager->addTask(m_progressFutureInterface->future(),
              tr("Build"),
              Constants::TASK_BUILD,
              Core::ProgressManager::KeepOnFinish | Core::ProgressManager::ShowInApplicationIcon);
        connect(progress, SIGNAL(clicked()), this, SLOT(showBuildResults()));
        progress->setWidget(new BuildProgress(m_taskWindow));
        m_progress = 0;
        m_progressFutureInterface->setProgressRange(0, m_maxProgress * 100);

        m_running = true;
        m_canceling = false;
        m_progressFutureInterface->reportStarted();
        nextStep();
    } else {
        // Already running
        m_progressFutureInterface->setProgressRange(0, m_maxProgress * 100);
        m_progressFutureInterface->setProgressValueAndText(m_progress*100, msgProgress(m_progress, m_maxProgress));
    }
}

void BuildManager::showBuildResults()
{
    if (m_taskWindow->taskCount() != 0)
        toggleTaskWindow();
    else
        toggleOutputWindow();
    //toggleTaskWindow();
}

void BuildManager::addToTaskWindow(const ProjectExplorer::Task &task)
{
<<<<<<< HEAD
    m_outputWindow->registerPositionOf(task);
    // Distribute to all others
    m_taskHub->addTask(task);
=======
    m_taskWindow->addTask(task);
    emit taskAdded(task);
>>>>>>> 2b3db205
}

void BuildManager::addToOutputWindow(const QString &string, ProjectExplorer::BuildStep::OutputFormat format)
{
    m_outputWindow->appendText(string, format);
}

void BuildManager::nextBuildQueue()
{
    if (m_canceling)
        return;

    disconnect(m_currentBuildStep, SIGNAL(addTask(ProjectExplorer::Task)),
               this, SLOT(addToTaskWindow(ProjectExplorer::Task)));
    disconnect(m_currentBuildStep, SIGNAL(addOutput(QString, ProjectExplorer::BuildStep::OutputFormat)),
               this, SLOT(addToOutputWindow(QString, ProjectExplorer::BuildStep::OutputFormat)));

    ++m_progress;
    m_progressFutureInterface->setProgressValueAndText(m_progress*100, msgProgress(m_progress, m_maxProgress));
    decrementActiveBuildSteps(m_currentBuildStep->buildConfiguration()->target()->project());

    bool result = m_watcher.result();
    if (!result) {
        // Build Failure
        const QString projectName = m_currentBuildStep->buildConfiguration()->target()->project()->displayName();
        const QString targetName = m_currentBuildStep->buildConfiguration()->target()->displayName();
        addToOutputWindow(tr("Error while building project %1 (target: %2)").arg(projectName, targetName), BuildStep::ErrorOutput);
        addToOutputWindow(tr("When executing build step '%1'").arg(m_currentBuildStep->displayName()), BuildStep::ErrorOutput);
        // NBS TODO fix in qtconcurrent
        m_progressFutureInterface->setProgressValueAndText(m_progress*100, tr("Error while building project %1 (target: %2)").arg(projectName, targetName));
    }

    if (result)
        nextStep();
    else
        clearBuildQueue();
}

void BuildManager::progressChanged()
{
    if (!m_progressFutureInterface)
        return;
    int range = m_watcher.progressMaximum() - m_watcher.progressMinimum();
    if (range != 0) {
        int percent = (m_watcher.progressValue() - m_watcher.progressMinimum()) * 100 / range;
        m_progressFutureInterface->setProgressValue(m_progress * 100 + percent);
    }
}

void BuildManager::nextStep()
{
    if (!m_buildQueue.empty()) {
        m_currentBuildStep = m_buildQueue.front();
        m_buildQueue.pop_front();

        if (m_currentBuildStep->buildConfiguration()->target()->project() != m_previousBuildStepProject) {
            const QString projectName = m_currentBuildStep->buildConfiguration()->target()->project()->displayName();
            addToOutputWindow(tr("Running build steps for project %1...")
                              .arg(projectName), BuildStep::MessageOutput);
            m_previousBuildStepProject = m_currentBuildStep->buildConfiguration()->target()->project();
        }
        m_watcher.setFuture(QtConcurrent::run(&BuildStep::run, m_currentBuildStep));
    } else {
        m_running = false;
        m_previousBuildStepProject = 0;
        m_progressFutureInterface->reportFinished();
        m_progressWatcher.setFuture(QFuture<void>());
        m_currentBuildStep = 0;
        delete m_progressFutureInterface;
        m_progressFutureInterface = 0;
        m_maxProgress = 0;
        emit buildQueueFinished(true);
    }
}

bool BuildManager::buildQueueAppend(QList<BuildStep *> steps)
{
    int count = steps.size();
    bool init = true;
    int i = 0;
    for (; i < count; ++i) {
        BuildStep *bs = steps.at(i);
        connect(bs, SIGNAL(addTask(ProjectExplorer::Task)),
                this, SLOT(addToTaskWindow(ProjectExplorer::Task)));
        connect(bs, SIGNAL(addOutput(QString, ProjectExplorer::BuildStep::OutputFormat)),
                this, SLOT(addToOutputWindow(QString, ProjectExplorer::BuildStep::OutputFormat)));
        init = bs->init();
        if (!init)
            break;
    }
    if (!init) {
        BuildStep *bs = steps.at(i);

        // cleaning up
        // print something for the user
        const QString projectName = bs->buildConfiguration()->target()->project()->displayName();
        const QString targetName = bs->buildConfiguration()->target()->displayName();
        addToOutputWindow(tr("Error while building project %1 (target: %2)").arg(projectName, targetName), BuildStep::ErrorOutput);
        addToOutputWindow(tr("When executing build step '%1'").arg(bs->displayName()), BuildStep::ErrorOutput);

        // disconnect the buildsteps again
        for (int j = 0; j <= i; ++j) {
            BuildStep *bs = steps.at(j);
            disconnect(bs, SIGNAL(addTask(ProjectExplorer::Task)),
                       this, SLOT(addToTaskWindow(ProjectExplorer::Task)));
            disconnect(bs, SIGNAL(addOutput(QString, ProjectExplorer::BuildStep::OutputFormat)),
                       this, SLOT(addToOutputWindow(QString, ProjectExplorer::BuildStep::OutputFormat)));
        }
        return false;
    }

    // Everthing init() well
    for (i = 0; i < count; ++i) {
        ++m_maxProgress;
        m_buildQueue.append(steps.at(i));
        incrementActiveBuildSteps(steps.at(i)->buildConfiguration()->target()->project());
    }
    return true;
}

bool BuildManager::buildProjects(const QList<BuildConfiguration *> &configurations)
{
    QList<BuildStep *> steps;
    foreach(BuildConfiguration *bc, configurations)
        steps.append(bc->steps(BuildStep::Build));

    bool success = buildQueueAppend(steps);
    if (!success) {
        m_outputWindow->popup(false);
        return false;
    }

    if (ProjectExplorerPlugin::instance()->projectExplorerSettings().showCompilerOutput)
        m_outputWindow->popup(false);
    startBuildQueue();
    return true;
}

bool BuildManager::deployProjects(const QList<BuildConfiguration *> &configurations)
{
    QList<BuildStep *> steps;
    foreach(BuildConfiguration *bc, configurations)
        steps.append(bc->steps(BuildStep::Deploy));

    bool success = buildQueueAppend(steps);
    if (!success) {
        m_outputWindow->popup(false);
        return false;
    }

    if (ProjectExplorerPlugin::instance()->projectExplorerSettings().showCompilerOutput)
        m_outputWindow->popup(false);
    startBuildQueue();
    return true;
}

bool BuildManager::cleanProjects(const QList<BuildConfiguration *> &configurations)
{
    QList<BuildStep *> steps;
    foreach(BuildConfiguration *bc, configurations)
        steps.append(bc->steps(BuildStep::Clean));

    bool success = buildQueueAppend(steps);
    if (!success) {
        m_outputWindow->popup(false);
        return false;
    }

    if (ProjectExplorerPlugin::instance()->projectExplorerSettings().showCompilerOutput)
        m_outputWindow->popup(false);
    startBuildQueue();
    return true;
}

bool BuildManager::buildProject(BuildConfiguration *configuration)
{
    return buildProjects(QList<BuildConfiguration *>() << configuration);
}

bool BuildManager::deployProject(BuildConfiguration *configuration)
{
    return deployProjects(QList<BuildConfiguration *>() << configuration);
}

bool BuildManager::cleanProject(BuildConfiguration *configuration)
{
    return cleanProjects(QList<BuildConfiguration *>() << configuration);
}

void BuildManager::appendStep(BuildStep *step)
{
    bool success = buildQueueAppend(QList<BuildStep *>() << step);
    if (!success) {
        m_outputWindow->popup(false);
        return;
    }
    if (ProjectExplorerPlugin::instance()->projectExplorerSettings().showCompilerOutput)
        m_outputWindow->popup(false);
    startBuildQueue();
}

bool BuildManager::isBuilding(Project *pro)
{
    QHash<Project *, int>::iterator it = m_activeBuildSteps.find(pro);
    QHash<Project *, int>::iterator end = m_activeBuildSteps.end();
    if (it == end || *it == 0)
        return false;
    else
        return true;
}

bool BuildManager::isBuilding(BuildStep *step)
{
    return (m_currentBuildStep == step) || m_buildQueue.contains(step);
}

void BuildManager::incrementActiveBuildSteps(Project *pro)
{
    QHash<Project *, int>::iterator it = m_activeBuildSteps.find(pro);
    QHash<Project *, int>::iterator end = m_activeBuildSteps.end();
    if (it == end) {
        m_activeBuildSteps.insert(pro, 1);
        emit buildStateChanged(pro);
    } else if (*it == 0) {
        ++*it;
        emit buildStateChanged(pro);
    } else {
        ++*it;
    }
}

void BuildManager::decrementActiveBuildSteps(Project *pro)
{
    QHash<Project *, int>::iterator it = m_activeBuildSteps.find(pro);
    QHash<Project *, int>::iterator end = m_activeBuildSteps.end();
    if (it == end) {
        Q_ASSERT(false && "BuildManager m_activeBuildSteps says project is not building, but apparently a build step was still in the queue.");
    } else if (*it == 1) {
        --*it;
        emit buildStateChanged(pro);
    } else {
        --*it;
    }
}<|MERGE_RESOLUTION|>--- conflicted
+++ resolved
@@ -286,14 +286,9 @@
 
 void BuildManager::addToTaskWindow(const ProjectExplorer::Task &task)
 {
-<<<<<<< HEAD
     m_outputWindow->registerPositionOf(task);
     // Distribute to all others
     m_taskHub->addTask(task);
-=======
-    m_taskWindow->addTask(task);
-    emit taskAdded(task);
->>>>>>> 2b3db205
 }
 
 void BuildManager::addToOutputWindow(const QString &string, ProjectExplorer::BuildStep::OutputFormat format)
