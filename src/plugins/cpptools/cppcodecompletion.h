--- conflicted
+++ resolved
@@ -150,6 +150,8 @@
     int findStartOfName(int pos = -1) const;
 
 private:
+    bool objcKeywordsWanted() const;
+
     CppModelManager *m_manager;
     TextEditor::ITextEditable *m_editor;
     int m_startPosition;     // Position of the cursor from which completion started
@@ -159,18 +161,14 @@
     bool m_partialCompletionEnabled;
     bool m_forcedCompletion;
     unsigned m_completionOperator;
+    bool m_objcEnabled;
 
     CPlusPlus::Icons m_icons;
     CPlusPlus::Overview overview;
     CPlusPlus::TypeOfExpression typeOfExpression;
     QPointer<FunctionArgumentWidget> m_functionArgumentWidget;
-<<<<<<< HEAD
 
-    bool objcKeywordsWanted() const;
-    bool m_objcEnabled;
-=======
     QList<TextEditor::CompletionItem> m_completions;
->>>>>>> 3c0ca8c1
 };
 
 } // namespace Internal
