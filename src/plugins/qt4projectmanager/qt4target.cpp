/**************************************************************************
**
** This file is part of Qt Creator
**
** Copyright (c) 2011 Nokia Corporation and/or its subsidiary(-ies).
**
** Contact: Nokia Corporation (info@qt.nokia.com)
**
**
** GNU Lesser General Public License Usage
**
** This file may be used under the terms of the GNU Lesser General Public
** License version 2.1 as published by the Free Software Foundation and
** appearing in the file LICENSE.LGPL included in the packaging of this file.
** Please review the following information to ensure the GNU Lesser General
** Public License version 2.1 requirements will be met:
** http://www.gnu.org/licenses/old-licenses/lgpl-2.1.html.
**
** In addition, as a special exception, Nokia gives you certain additional
** rights. These rights are described in the Nokia Qt LGPL Exception
** version 1.1, included in the file LGPL_EXCEPTION.txt in this package.
**
** Other Usage
**
** Alternatively, this file may be used in accordance with the terms and
** conditions contained in a signed written agreement between you and Nokia.
**
** If you have questions regarding the use of this file, please contact
** Nokia at qt-info@nokia.com.
**
**************************************************************************/

#include "qt4target.h"
#include "buildconfigurationinfo.h"

#include "makestep.h"
#include "qmakestep.h"
#include "qt4project.h"
#include "qt4basetargetfactory.h"
#include "qt4projectconfigwidget.h"

#include <coreplugin/icore.h>
#include <extensionsystem/pluginmanager.h>
#include <projectexplorer/buildsteplist.h>
#include <projectexplorer/runconfiguration.h>
#include <projectexplorer/customexecutablerunconfiguration.h>
#include <projectexplorer/toolchainmanager.h>
#include <projectexplorer/projectexplorerconstants.h>
#include <projectexplorer/task.h>
#include <utils/pathchooser.h>
#include <utils/detailswidget.h>

#include <QtGui/QPushButton>
#include <QtGui/QMessageBox>
#include <QtGui/QCheckBox>
#include <QtGui/QComboBox>
#include <QtGui/QMainWindow>

using namespace Qt4ProjectManager;
using namespace Qt4ProjectManager::Internal;

// -------------------------------------------------------------------------
// Qt4BaseTargetFactory
// -------------------------------------------------------------------------

Qt4BaseTargetFactory::Qt4BaseTargetFactory(QObject *parent) :
    ITargetFactory(parent)
{

}

Qt4BaseTargetFactory::~Qt4BaseTargetFactory()
{

}

Qt4TargetSetupWidget *Qt4BaseTargetFactory::createTargetSetupWidget(const QString &id,
                                                                    const QString &proFilePath,
                                                                    const QtVersionNumber &number,
                                                                    bool importEnabled,
                                                                    QList<BuildConfigurationInfo> importInfos)
{
    QList<BuildConfigurationInfo> infos = this->availableBuildConfigurations(id, proFilePath, number);
    if (infos.isEmpty())
        return 0;
    Qt4DefaultTargetSetupWidget *widget = new Qt4DefaultTargetSetupWidget(this, id, proFilePath, infos, number, importEnabled, importInfos);
    widget->setShadowBuildSupported(supportsShadowBuilds(id));
    return widget;
}

ProjectExplorer::Target *Qt4BaseTargetFactory::create(ProjectExplorer::Project *parent, const QString &id, Qt4TargetSetupWidget *widget)
{
    if (!widget->isTargetSelected())
        return 0;
    Q_ASSERT(qobject_cast<Qt4DefaultTargetSetupWidget *>(widget));
    Qt4DefaultTargetSetupWidget *w = static_cast<Qt4DefaultTargetSetupWidget *>(widget);
    w->storeSettings();
    return create(parent, id, w->buildConfigurationInfos());
}

QList<BuildConfigurationInfo> Qt4BaseTargetFactory::availableBuildConfigurations(const QString &id, const QString &proFilePath, const QtVersionNumber &minimumQtVersion)
{
    QList<BuildConfigurationInfo> infoList;
    QList<QtVersion *> knownVersions = QtVersionManager::instance()->versionsForTargetId(id, minimumQtVersion);

    foreach (QtVersion *version, knownVersions) {
        if (!version->isValid() || !version->toolChainAvailable())
            continue;
        QtVersion::QmakeBuildConfigs config = version->defaultBuildConfig();
        BuildConfigurationInfo info = BuildConfigurationInfo(version, config, QString(), QString());
        info.directory = shadowBuildDirectory(proFilePath, id, msgBuildConfigurationName(info));
        infoList.append(info);

        info.buildConfig = config ^ QtVersion::DebugBuild;
        info.directory = shadowBuildDirectory(proFilePath, id, msgBuildConfigurationName(info));
        infoList.append(info);
    }
    return infoList;
}

QString sanitize(const QString &input)
{
    QString result;
    result.reserve(input.size());
    foreach (const QChar &c, input) {
        if ((c >= 'a' && c <='z')
                || (c >= 'A' && c <= 'Z')
                || (c >= '0' && c <= '9')
                || c == '-'
                || c == '_')
            result.append(c);
        else
            result.append('_');
    }
    return result;
}

QString projectDirectory(const QString &proFile)
{
    if (proFile.isEmpty())
        return QString();
    QFileInfo info(proFile);
    return info.absoluteDir().path();
}

QString Qt4BaseTargetFactory::shadowBuildDirectory(const QString &profilePath, const QString &id, const QString &suffix)
{
    if (profilePath.isEmpty())
        return QString();
    QFileInfo info(profilePath);

    QString base = QDir::cleanPath(projectDirectory(profilePath) + QLatin1String("/../") + info.baseName() + QLatin1String("-build-"));
    return base + buildNameForId(id) + QLatin1String("-") + sanitize(suffix);
}

QString Qt4BaseTargetFactory::buildNameForId(const QString &id) const
{
    Q_UNUSED(id);
    return QString();
}

Qt4BaseTargetFactory *Qt4BaseTargetFactory::qt4BaseTargetFactoryForId(const QString &id)
{
    QList<Qt4BaseTargetFactory *> factories = ExtensionSystem::PluginManager::instance()->getObjects<Qt4BaseTargetFactory>();
    foreach (Qt4BaseTargetFactory *fac, factories) {
        if (fac->supportsTargetId(id))
            return fac;
    }
    return 0;
}

// Return name of a build configuration.
QString Qt4BaseTargetFactory::msgBuildConfigurationName(const BuildConfigurationInfo &info)
{
    const QString qtVersionName = info.version->displayName();
    return (info.buildConfig & QtVersion::DebugBuild) ?
        //: Name of a debug build configuration to created by a project wizard, %1 being the Qt version name. We recommend not translating it.
        tr("%1 Debug").arg(qtVersionName) :
        //: Name of a release build configuration to created by a project wizard, %1 being the Qt version name. We recommend not translating it.
        tr("%1 Release").arg(qtVersionName);
}

QList<ProjectExplorer::Task> Qt4BaseTargetFactory::reportIssues(const QString &proFile)
{
    Q_UNUSED(proFile);
    return QList<ProjectExplorer::Task>();
}

// -------------------------------------------------------------------------
// Qt4BaseTarget
// -------------------------------------------------------------------------

Qt4BaseTarget::Qt4BaseTarget(Qt4Project *parent, const QString &id) :
    ProjectExplorer::Target(parent, id)
{
    connect(this, SIGNAL(activeBuildConfigurationChanged(ProjectExplorer::BuildConfiguration*)),
            this, SLOT(emitProFileEvaluateNeeded()));
    connect(this, SIGNAL(activeBuildConfigurationChanged(ProjectExplorer::BuildConfiguration*)),
            this, SIGNAL(environmentChanged()));
    connect(this, SIGNAL(addedBuildConfiguration(ProjectExplorer::BuildConfiguration*)),
            this, SLOT(onAddedBuildConfiguration(ProjectExplorer::BuildConfiguration*)));
}

Qt4BaseTarget::~Qt4BaseTarget()
{
}

ProjectExplorer::BuildConfigWidget *Qt4BaseTarget::createConfigWidget()
{
    return new Qt4ProjectConfigWidget(this);
}

Qt4BuildConfiguration *Qt4BaseTarget::activeBuildConfiguration() const
{
    return static_cast<Qt4BuildConfiguration *>(Target::activeBuildConfiguration());
}

Qt4Project *Qt4BaseTarget::qt4Project() const
{
    return static_cast<Qt4Project *>(project());
}

QList<ProjectExplorer::ToolChain *> Qt4BaseTarget::possibleToolChains(ProjectExplorer::BuildConfiguration *bc) const
{
    QList<ProjectExplorer::ToolChain *> tmp;
    QList<ProjectExplorer::ToolChain *> result;

    Qt4BuildConfiguration *qt4bc = qobject_cast<Qt4BuildConfiguration *>(bc);
    if (!qt4bc && !qt4bc->qtVersion()->isValid())
        return tmp;

    QList<ProjectExplorer::Abi> abiList = qt4bc->qtVersion()->qtAbis();
    foreach (const ProjectExplorer::Abi &abi, abiList)
        tmp.append(ProjectExplorer::ToolChainManager::instance()->findToolChains(abi));

    foreach (ProjectExplorer::ToolChain *tc, tmp) {
        if (result.contains(tc))
            continue;
        if (tc->restrictedToTargets().isEmpty() || tc->restrictedToTargets().contains(id()))
            result.append(tc);
    }
    return result;
}

void Qt4BaseTarget::removeUnconfiguredCustomExectutableRunConfigurations()
{
    if (runConfigurations().count()) {
        // Remove all run configurations which the new project wizard created
        QList<ProjectExplorer::RunConfiguration*> toRemove;
        foreach (ProjectExplorer::RunConfiguration * rc, runConfigurations()) {
            ProjectExplorer::CustomExecutableRunConfiguration *cerc
                    = qobject_cast<ProjectExplorer::CustomExecutableRunConfiguration *>(rc);
            if (cerc && !cerc->isConfigured())
                toRemove.append(rc);
        }
        foreach (ProjectExplorer::RunConfiguration *rc, toRemove)
            removeRunConfiguration(rc);
    }
}

Qt4BuildConfiguration *Qt4BaseTarget::addQt4BuildConfiguration(QString displayName, QtVersion *qtversion,
                                                           QtVersion::QmakeBuildConfigs qmakeBuildConfiguration,
                                                           QString additionalArguments,
                                                           QString directory)
{
    Q_ASSERT(qtversion);
    bool debug = qmakeBuildConfiguration & QtVersion::DebugBuild;

    // Add the buildconfiguration
    Qt4BuildConfiguration *bc = new Qt4BuildConfiguration(this);
    bc->setDefaultDisplayName(displayName);

    ProjectExplorer::BuildStepList *buildSteps = bc->stepList(ProjectExplorer::Constants::BUILDSTEPS_BUILD);
    ProjectExplorer::BuildStepList *cleanSteps = bc->stepList(ProjectExplorer::Constants::BUILDSTEPS_CLEAN);
    Q_ASSERT(buildSteps);
    Q_ASSERT(cleanSteps);

    QMakeStep *qmakeStep = new QMakeStep(buildSteps);
    buildSteps->insertStep(0, qmakeStep);

    MakeStep *makeStep = new MakeStep(buildSteps);
    buildSteps->insertStep(1, makeStep);

    MakeStep* cleanStep = new MakeStep(cleanSteps);
    cleanStep->setClean(true);
    cleanStep->setUserArguments("clean");
    cleanSteps->insertStep(0, cleanStep);
    if (!additionalArguments.isEmpty())
        qmakeStep->setUserArguments(additionalArguments);

    // set some options for qmake and make
    if (qmakeBuildConfiguration & QtVersion::BuildAll) // debug_and_release => explicit targets
        makeStep->setUserArguments(debug ? "debug" : "release");

    bc->setQMakeBuildConfiguration(qmakeBuildConfiguration);

    // Finally set the qt version & tool chain
    bc->setQtVersion(qtversion);
    if (!directory.isEmpty())
        bc->setShadowBuildAndDirectory(directory != project()->projectDirectory(), directory);
    addBuildConfiguration(bc);

    return bc;
}

void Qt4BaseTarget::onAddedBuildConfiguration(ProjectExplorer::BuildConfiguration *bc)
{
    Q_ASSERT(bc);
    Qt4BuildConfiguration *qt4bc = qobject_cast<Qt4BuildConfiguration *>(bc);
    Q_ASSERT(qt4bc);
    connect(qt4bc, SIGNAL(buildDirectoryInitialized()),
            this, SIGNAL(buildDirectoryInitialized()));
    connect(qt4bc, SIGNAL(proFileEvaluateNeeded(Qt4ProjectManager::Qt4BuildConfiguration *)),
            this, SLOT(onProFileEvaluateNeeded(Qt4ProjectManager::Qt4BuildConfiguration *)));
}

void Qt4BaseTarget::onProFileEvaluateNeeded(Qt4ProjectManager::Qt4BuildConfiguration *bc)
{
    if (bc && bc == activeBuildConfiguration())
        emit proFileEvaluateNeeded(this);
}

void Qt4BaseTarget::emitProFileEvaluateNeeded()
{
    emit proFileEvaluateNeeded(this);
}

// -------------------------------------------------------------------------
// Qt4TargetSetupWidget
// -------------------------------------------------------------------------

Qt4TargetSetupWidget::Qt4TargetSetupWidget(QWidget *parent)
    : QWidget(parent)
{

}

Qt4TargetSetupWidget::~Qt4TargetSetupWidget()
{

}

// -------------------------------------------------------------------------
// Qt4DefaultTargetSetupWidget
// -------------------------------------------------------------------------

QString issuesListToString(const QList<ProjectExplorer::Task> &issues)
{
    QStringList lines;
    foreach (const ProjectExplorer::Task &t, issues) {
        // set severity:
        QString severity;
        if (t.type == ProjectExplorer::Task::Error)
            severity = QCoreApplication::translate("Qt4DefaultTargetSetupWidget", "<b>Error:</b> ", "Severity is Task::Error");
        else if (t.type == ProjectExplorer::Task::Warning)
            severity = QCoreApplication::translate("Qt4DefaultTargetSetupWidget", "<b>Warning:</b> ", "Severity is Task::Warning");
        lines.append(severity + t.description);
    }
    return lines.join("<br>");
}

Qt4DefaultTargetSetupWidget::Qt4DefaultTargetSetupWidget(Qt4BaseTargetFactory *factory,
                                                         const QString &id,
                                                         const QString &proFilePath,
                                                         const QList<BuildConfigurationInfo> &infos,
                                                         const QtVersionNumber &minimumQtVersion,
                                                         bool importEnabled,
                                                         const QList<BuildConfigurationInfo> &importInfos)
    : Qt4TargetSetupWidget(),
      m_id(id),
      m_factory(factory),
      m_proFilePath(proFilePath),
      m_minimumQtVersion(minimumQtVersion),
      m_importInfos(importInfos),
      m_directoriesEnabled(true),
      m_hasInSourceBuild(false),
      m_ignoreChange(false),
      m_showImport(importEnabled),
      m_buildConfigurationTemplateUnchanged(true),
      m_shadowBuildCheckBoxVisible(false),
      m_selected(0),
      m_qtVersionId(-1)
{
    QSettings *s = Core::ICore::instance()->settings();
    QString sourceDir = QFileInfo(m_proFilePath).absolutePath();

    setSizePolicy(QSizePolicy::Preferred, QSizePolicy::Fixed);
    QVBoxLayout *vboxLayout = new QVBoxLayout();
    setLayout(vboxLayout);
    vboxLayout->setContentsMargins(0, 0, 0, 0);
    m_detailsWidget = new Utils::DetailsWidget(this);
    m_detailsWidget->setSummaryText(factory->displayNameForId(id));
    m_detailsWidget->setUseCheckBox(true);
    m_detailsWidget->setChecked(false);
    m_detailsWidget->setSummaryFontBold(true);
    m_detailsWidget->setIcon(factory->iconForId(id));
    m_detailsWidget->setAdditionalSummaryText(issuesListToString(factory->reportIssues(m_proFilePath)));
    vboxLayout->addWidget(m_detailsWidget);

    QWidget *widget = new QWidget;
    QVBoxLayout *layout = new QVBoxLayout;
    widget->setLayout(layout);
    layout->setContentsMargins(0, 0, 0, 0);

    QWidget *w = new QWidget;
    m_importLayout = new QGridLayout;
    m_importLayout->setMargin(0);
    w->setLayout(m_importLayout);
    layout->addWidget(w);

    w = new QWidget;
    m_importLineLayout = new QHBoxLayout();
    m_importLineLayout->setContentsMargins(0, 0, 0, 0);
    w->setLayout(m_importLineLayout);
    m_importLineLabel = new QLabel();
    m_importLineLabel->setText(tr("Add build from:"));
    m_importLineLayout->addWidget(m_importLineLabel);

    m_importLinePath = new Utils::PathChooser();
    m_importLinePath->setExpectedKind(Utils::PathChooser::ExistingDirectory);
    m_importLinePath->setPath(sourceDir);
    m_importLineLayout->addWidget(m_importLinePath);

    m_importLineButton = new QPushButton;
    m_importLineButton->setText(tr("Add Build"));
    m_importLineButton->setAttribute(Qt::WA_MacSmallSize);
    // make it in line with import path chooser button on mac
    m_importLineButton->setAttribute(Qt::WA_LayoutUsesWidgetRect);
    m_importLineLayout->addWidget(m_importLineButton);
    m_importLineLayout->addStretch();
    layout->addWidget(w);

    m_importLineLabel->setVisible(false);
    m_importLinePath->setVisible(false);
    m_importLineButton->setVisible(m_showImport);

<<<<<<< HEAD
    m_spacerTopWidget = new QWidget;
    m_spacerTopWidget->setMinimumHeight(12);
    layout->addWidget(m_spacerTopWidget);

    m_buildConfigurationLabel = new QLabel;
    m_buildConfigurationLabel->setText("Create Build Configurations:");
    m_buildConfigurationLabel->setVisible(false);

    m_buildConfigurationComboBox = new QComboBox;
    m_buildConfigurationComboBox->addItem("per Qt Version a Debug and Release", PERQT);
    m_buildConfigurationComboBox->addItem("for one Qt Version a Debug and Release", ONEQT);
    m_buildConfigurationComboBox->addItem("manually", MANUALLY);
    m_buildConfigurationComboBox->addItem("none", NONE);

    if (m_importInfos.isEmpty())
        m_buildConfigurationComboBox->setCurrentIndex(s->value("Qt4ProjectManager.TargetSetupPage.BuildTemplate", 0).toInt());
    else
        m_buildConfigurationComboBox->setCurrentIndex(3); // NONE

    m_buildConfigurationComboBox->setVisible(false);

    QHBoxLayout *hbox = new QHBoxLayout();
    hbox->addWidget(m_buildConfigurationLabel);
    hbox->addWidget(m_buildConfigurationComboBox);
    hbox->addStretch();
    layout->addLayout(hbox);

=======
>>>>>>> da0e926a
    m_shadowBuildEnabled = new QCheckBox;
    m_shadowBuildEnabled->setText(tr("Use Shadow Building"));
    m_shadowBuildEnabled->setVisible(false);

    layout->addWidget(m_shadowBuildEnabled);

<<<<<<< HEAD
    m_versionLabel = new QLabel;
    m_versionLabel->setText("Qt Version:");
    m_versionLabel->setVisible(false);
    m_versionComboBox = new QComboBox;
    m_versionComboBox->setVisible(false);
    hbox = new QHBoxLayout();
    hbox->addWidget(m_versionLabel);
    hbox->addWidget(m_versionComboBox);
    hbox->addStretch();
    layout->addLayout(hbox);

    m_spacerBottomWidget = new QWidget;
    m_spacerBottomWidget->setMinimumHeight(0);
    layout->addWidget(m_spacerBottomWidget);

=======
    w = new QWidget;
>>>>>>> da0e926a
    m_newBuildsLayout = new QGridLayout;
    m_newBuildsLayout->setMargin(0);
#ifdef Q_WS_MAC
    m_newBuildsLayout->setSpacing(0);
#endif
    w->setLayout(m_newBuildsLayout);
    layout->addWidget(w);

    widget->setEnabled(false);
    m_detailsWidget->setWidget(widget);

    for (int i = 0; i < m_importInfos.size(); ++i) {
        if (m_importInfos.at(i).directory == sourceDir)
            m_hasInSourceBuild = true;
        m_importEnabled << true;
    }

<<<<<<< HEAD
    if (m_hasInSourceBuild)
        m_shadowBuildEnabled->setChecked(false);
    else
        m_shadowBuildEnabled->setChecked(s->value("Qt4ProjectManager.TargetSetupPage.ShadowBuilding", true).toBool());
=======
    m_shadowBuildEnabled->setChecked(!m_hasInSourceBuild);
>>>>>>> da0e926a

    m_selected += m_importInfos.size();

    setupImportWidgets();

    setBuildConfigurationInfos(infos);

    int qtVersionId = s->value("Qt4ProjectManager.TargetSetupPage.QtVersionId", -1).toInt();
    int index = m_versionComboBox->findData(qtVersionId);
    if (index != -1)
        m_versionComboBox->setCurrentIndex(index);
    qtVersionChanged();

    if (!m_importInfos.isEmpty())
        m_detailsWidget->setState(Utils::DetailsWidget::Expanded);

    connect(m_importLineButton, SIGNAL(clicked()),
            this, SLOT(addImportClicked()));

    connect(m_detailsWidget, SIGNAL(checked(bool)),
            this, SLOT(targetCheckBoxToggled(bool)));
    connect(m_shadowBuildEnabled, SIGNAL(toggled(bool)),
            this, SLOT(shadowBuildingToggled()));
    connect(m_buildConfigurationComboBox, SIGNAL(currentIndexChanged(int)),
            this, SLOT(buildConfigurationComboBoxChanged()));
    connect(m_versionComboBox, SIGNAL(currentIndexChanged(int)),
            this, SLOT(qtVersionChanged()));
}

Qt4DefaultTargetSetupWidget::~Qt4DefaultTargetSetupWidget()
{

}

bool Qt4DefaultTargetSetupWidget::isTargetSelected() const
{
    if (!m_detailsWidget->isChecked())
        return false;

    return !buildConfigurationInfos().isEmpty();
}

void Qt4DefaultTargetSetupWidget::setTargetSelected(bool b)
{
    // Only check target if there are build configurations possible
    b == b && !buildConfigurationInfos().isEmpty();
    m_ignoreChange = true;
    m_detailsWidget->setChecked(b);
    m_detailsWidget->widget()->setEnabled(b);
    m_ignoreChange = false;
    // We want the shadow build option to be visible
    if (b && (m_shadowBuildEnabled->isVisibleTo(m_shadowBuildEnabled->parentWidget())
              || m_buildConfigurationComboBox->isVisibleTo(m_buildConfigurationComboBox->parentWidget())))
        m_detailsWidget->setState(Utils::DetailsWidget::Expanded);
}

void Qt4DefaultTargetSetupWidget::targetCheckBoxToggled(bool b)
{
    if (m_ignoreChange)
        return;
    m_detailsWidget->widget()->setEnabled(b);
    if (b) {
        foreach (bool error, m_issues) {
            if (error) {
                m_detailsWidget->setState(Utils::DetailsWidget::Expanded);
                break;
            }
        }
    }
    emit selectedToggled();
}

QString Qt4DefaultTargetSetupWidget::displayNameFrom(const BuildConfigurationInfo &info)
{
    QString buildType;
    if ((info.buildConfig & QtVersion::BuildAll) == 0) {
        if (info.buildConfig & QtVersion::DebugBuild)
            //: Debug build
            buildType = tr("debug");
        else
            //: release build
            buildType = tr("release");
    }
    return info.version->displayName() + ' ' + buildType;
}

void Qt4DefaultTargetSetupWidget::setProFilePath(const QString &proFilePath)
{
    m_proFilePath = proFilePath;
    m_detailsWidget->setAdditionalSummaryText(issuesListToString(m_factory->reportIssues(m_proFilePath)));
    setBuildConfigurationInfos(m_factory->availableBuildConfigurations(m_id, proFilePath, m_minimumQtVersion), false);
}

void Qt4DefaultTargetSetupWidget::setShadowBuildSupported(bool b)
{
    // if shadow building is supported we want to enable it, unless we have a in source build
    m_shadowBuildEnabled->setChecked(b && !m_hasInSourceBuild);
}

void Qt4DefaultTargetSetupWidget::setShadowBuildCheckBoxVisible(bool b)
{
    m_shadowBuildCheckBoxVisible = b;
    m_shadowBuildEnabled->setVisible(b);
<<<<<<< HEAD
    bool anythingVisible = b || m_buildConfigurationComboBox->isVisible();
    m_spacerTopWidget->setVisible(anythingVisible && !m_importInfos.isEmpty());
    m_spacerBottomWidget->setVisible(anythingVisible);
}

void Qt4DefaultTargetSetupWidget::setBuildConfiguraionComboBoxVisible(bool b)
{
    m_buildConfigurationLabel->setVisible(true);
    m_buildConfigurationComboBox->setVisible(true);
    bool anythingVisible = b || m_shadowBuildEnabled->isVisible();
    m_spacerTopWidget->setVisible(anythingVisible && !m_importInfos.isEmpty());
    m_spacerBottomWidget->setVisible(anythingVisible);
    updateWidgetVisibility();
}


Qt4DefaultTargetSetupWidget::BuildConfigurationTemplate Qt4DefaultTargetSetupWidget::buildConfigurationTemplate() const
{
    if (!m_buildConfigurationComboBox->isVisibleTo(m_buildConfigurationComboBox->parentWidget()))
        return MANUALLY; // the default
    return static_cast<BuildConfigurationTemplate>(m_buildConfigurationComboBox->itemData(m_buildConfigurationComboBox->currentIndex()).toInt());
}

void Qt4DefaultTargetSetupWidget::setBuildConfigurationTemplate(Qt4DefaultTargetSetupWidget::BuildConfigurationTemplate value)
{
    int index = m_buildConfigurationComboBox->findData(QVariant::fromValue(int(value)));
    m_buildConfigurationComboBox->setCurrentIndex(index);
}

void Qt4DefaultTargetSetupWidget::storeSettings() const
{
    bool importing = false;
    for (int i=0; i < m_importEnabled.size(); ++i) {
        if (m_importEnabled.at(i)) {
            importing = true;
            break;
        }
    }

    QSettings *s = Core::ICore::instance()->settings();
    s->setValue("Qt4ProjectManager.TargetSetupPage.ShadowBuilding", m_shadowBuildEnabled->isChecked());
    int id = -1;
    int ci = m_versionComboBox->currentIndex();
    if (ci != -1)
        id = m_versionComboBox->itemData(ci).toInt();
    s->setValue("Qt4ProjectManager.TargetSetupPage.QtVersionId", id);

    // if we are importing we don't save the template setting
    // essentially we assume that the settings apply for the new project case
    // and for the importing case "None" is likely the most sensible
    if (!importing)
        s->setValue("Qt4ProjectManager.TargetSetupPage.BuildTemplate", m_buildConfigurationComboBox->currentIndex());
=======
>>>>>>> da0e926a
}

QList<BuildConfigurationInfo> Qt4DefaultTargetSetupWidget::buildConfigurationInfos() const
{
    QList<BuildConfigurationInfo> infos;
    for (int i = 0; i < m_importInfos.size(); ++i) {
        if (m_importEnabled.at(i))
            infos << m_importInfos.at(i);
    }

    BuildConfigurationTemplate state = buildConfigurationTemplate();
    if (state == NONE)
        return infos;

    int qtVersionId = -1;
    if (state == ONEQT && m_versionComboBox->currentIndex() != -1)
        qtVersionId = m_versionComboBox->itemData(m_versionComboBox->currentIndex()).toInt();

    QString sourceDir = QFileInfo(m_proFilePath).absolutePath();
    int size = m_infos.size();
    for (int i=0; i < size; ++i) {
        if (state == PERQT || (m_enabled.at(i)  && (state == MANUALLY || (state == ONEQT && m_infos.at(i).version->uniqueId() == qtVersionId)))) {
            BuildConfigurationInfo info = m_infos.at(i);
            if (!m_shadowBuildEnabled->isChecked())
                info.directory = sourceDir;
            infos << info;
        }
    }
    return infos;
}

void Qt4DefaultTargetSetupWidget::addImportClicked()
{
    if (!m_importLineLabel->isVisible()) {
        m_importLineLabel->setVisible(true);
        m_importLinePath->setVisible(true);
        m_importLineButton->setAttribute(Qt::WA_MacNormalSize);
        return;
    }
    BuildConfigurationInfo info = BuildConfigurationInfo::checkForBuild(m_importLinePath->path(), m_proFilePath);
    if (!info.isValid()) {
        QMessageBox::critical(this,
                              tr("No build found"),
                              tr("No Build found in %1 matching project %2.").arg(m_importLinePath->path()).arg(m_proFilePath));
        return;
    }

    if (!info.version->supportsTargetId(m_id)) {
        QMessageBox::critical(this,
                              tr("Incompatible build found"),
                              tr("The Build found in %1 is incompatible with this target").arg(m_importLinePath->path()));
        return;
    }

    // We switch from to "NONE" on importing if the user has not changed it
    if (m_buildConfigurationTemplateUnchanged)
        setBuildConfigurationTemplate(NONE);

    ++m_selected;
    m_importEnabled << true;

    m_importInfos << info;

    createImportWidget(info, m_importEnabled.size() - 1);
    emit newImportBuildConfiguration(info);
    emit selectedToggled();
}

QList<BuildConfigurationInfo> Qt4DefaultTargetSetupWidget::usedImportInfos()
{
    QList<BuildConfigurationInfo> infos;
    for (int i = 0; i < m_importInfos.size(); ++i) {
        if (m_importEnabled.at(i))
            infos << m_importInfos.at(i);
    }
    return infos;
}

void Qt4DefaultTargetSetupWidget::setBuildConfigurationInfos(const QList<BuildConfigurationInfo> &infos, bool resetEnabled)
{
    m_infos = infos;
    if (resetEnabled || m_infos.size() != m_enabled.size()) {
        m_enabled.clear();
        m_selected = 0;
        QStringList existingBuilds;
        for (int i = 0; i < m_importInfos.size(); ++i) {
            const BuildConfigurationInfo &info = m_importInfos.at(i);
            existingBuilds << info.directory;
            if (m_importEnabled.at(i))
                ++m_selected;
        }

        // Default to importing existing builds and disable
        // builds that would overwrite imports
        for (int i=0; i < m_infos.size(); ++i) {
            if (existingBuilds.contains(m_infos.at(i).directory) || m_hasInSourceBuild) {
                m_enabled << false;
            } else {
                m_enabled << true;
                ++m_selected;
            }
        }

        clearWidgets();
        setupWidgets();
    } else {
        bool foundIssues = false;
        m_ignoreChange = true;
        QString sourceDir = QFileInfo(m_proFilePath).absolutePath();
        for (int i=0; i < m_checkboxes.size(); ++i) {
            const BuildConfigurationInfo &info = m_infos.at(i);

            m_checkboxes[i]->setText(displayNameFrom(info));
            if (m_shadowBuildEnabled->isChecked())
                m_pathChoosers[i]->setPath(info.directory);
            else
                m_pathChoosers[i]->setPath(sourceDir);
            foundIssues |= reportIssues(i);
        }
        m_ignoreChange = false;
        if (foundIssues && isTargetSelected())
            m_detailsWidget->setState(Utils::DetailsWidget::Expanded);
    }

    // update version combobox
    int oldQtVersionId = -1;
    if (m_versionComboBox->currentIndex() != -1)
        oldQtVersionId = m_versionComboBox->itemData(m_versionComboBox->currentIndex()).toInt();
    QList<QtVersion *> list;
    foreach (const BuildConfigurationInfo &info, m_infos) {
        if (!list.contains(info.version))
            list << info.version;
    }
    m_ignoreChange = true;
    m_versionComboBox->clear();
    foreach (QtVersion *v, list) {
        m_versionComboBox->addItem(v->displayName(), v->uniqueId());
        if (v->uniqueId() == oldQtVersionId)
            m_versionComboBox->setCurrentIndex(m_versionComboBox->count() - 1);
    }
    m_ignoreChange = false;
    updateWidgetVisibility();
}

void Qt4DefaultTargetSetupWidget::setupImportWidgets()
{
    for (int i = 0; i < m_importInfos.size(); ++i)
        createImportWidget(m_importInfos.at(i), i);
}

void Qt4DefaultTargetSetupWidget::createImportWidget(const BuildConfigurationInfo &info, int pos)
{
    QCheckBox *checkBox = new QCheckBox;
    checkBox->setText(tr("Import build from %1").arg(info.directory));
    checkBox->setChecked(m_importEnabled.at(pos));
    if (info.version)
        checkBox->setToolTip(info.version->toHtml(false));
    m_importLayout->addWidget(checkBox, pos, 0, 1, 2);

    connect(checkBox, SIGNAL(toggled(bool)),
            this, SLOT(importCheckBoxToggled(bool)));

    m_importCheckBoxes.append(checkBox);
}

void Qt4DefaultTargetSetupWidget::setupWidgets()
{
    m_ignoreChange = true;
    QString sourceDir = QFileInfo(m_proFilePath).absolutePath();
    bool foundIssues = false;
    for (int i = 0; i < m_infos.size(); ++i) {
        const BuildConfigurationInfo &info = m_infos.at(i);
        QCheckBox *checkbox = new QCheckBox;
        checkbox->setText(displayNameFrom(info));
        checkbox->setChecked(m_enabled.at(i));
        checkbox->setAttribute(Qt::WA_LayoutUsesWidgetRect);
        if (info.version)
            checkbox->setToolTip(info.version->toHtml(false));
        m_newBuildsLayout->addWidget(checkbox, i * 2, 0);

        Utils::PathChooser *pathChooser = new Utils::PathChooser();
        pathChooser->setExpectedKind(Utils::PathChooser::Directory);
        if (m_shadowBuildEnabled->isChecked())
            pathChooser->setPath(info.directory);
        else
            pathChooser->setPath(sourceDir);
        pathChooser->setReadOnly(!m_directoriesEnabled);
        m_newBuildsLayout->addWidget(pathChooser, i * 2, 1);

        QLabel *reportIssuesLabel = new QLabel;
        reportIssuesLabel->setIndent(32);
        m_newBuildsLayout->addWidget(reportIssuesLabel, i * 2 + 1, 0, 1, 2);
        reportIssuesLabel->setVisible(false);

        connect(checkbox, SIGNAL(toggled(bool)),
                this, SLOT(checkBoxToggled(bool)));

        connect(pathChooser, SIGNAL(changed(QString)),
                this, SLOT(pathChanged()));

        m_checkboxes.append(checkbox);
        m_pathChoosers.append(pathChooser);
        m_reportIssuesLabels.append(reportIssuesLabel);
        m_issues.append(false);
        bool issue = reportIssues(i);
        foundIssues |= issue;
    }
    if (foundIssues && isTargetSelected())
        m_detailsWidget->setState(Utils::DetailsWidget::Expanded);
    m_ignoreChange = false;
}

void Qt4DefaultTargetSetupWidget::clearWidgets()
{
    qDeleteAll(m_checkboxes);
    m_checkboxes.clear();
    qDeleteAll(m_pathChoosers);
    m_pathChoosers.clear();
    qDeleteAll(m_reportIssuesLabels);
    m_reportIssuesLabels.clear();
    m_issues.clear();
}

void Qt4DefaultTargetSetupWidget::checkBoxToggled(bool b)
{
    QCheckBox *box = qobject_cast<QCheckBox *>(sender());
    if (!box)
        return;
    int index = m_checkboxes.indexOf(box);
    if (index == -1)
        return;
    if (m_enabled[index] == b)
        return;
    m_selected += b ? 1 : -1;
    m_enabled[index] = b;
    if ((m_selected == 0 && !b) || (m_selected == 1 && b))
        emit selectedToggled();
}

void Qt4DefaultTargetSetupWidget::importCheckBoxToggled(bool b)
{
    QCheckBox *box = qobject_cast<QCheckBox *>(sender());
    if (!box)
        return;
    int index = m_importCheckBoxes.indexOf(box);
    if (index == -1)
        return;
    if (m_importEnabled[index] == b)
        return;
    m_selected += b ? 1 : -1;
    m_importEnabled[index] = b;
    if ((m_selected == 0 && !b) || (m_selected == 1 && b))
        emit selectedToggled();
}

void Qt4DefaultTargetSetupWidget::pathChanged()
{
    if (m_ignoreChange)
        return;
    Utils::PathChooser *pathChooser = qobject_cast<Utils::PathChooser *>(sender());
    if (!pathChooser)
        return;
    int index = m_pathChoosers.indexOf(pathChooser);
    if (index == -1)
        return;
    m_infos[index].directory = pathChooser->path();
    reportIssues(index);
}

void Qt4DefaultTargetSetupWidget::shadowBuildingToggled()
{
    m_ignoreChange = true;
    bool b = m_shadowBuildEnabled->isChecked();
    if (m_directoriesEnabled == b)
        return;
    m_directoriesEnabled = b;
    QString sourceDir = QFileInfo(m_proFilePath).absolutePath();
    for (int i = 0; i < m_pathChoosers.size(); ++i) {
        Utils::PathChooser *pathChooser = m_pathChoosers.at(i);
        pathChooser->setReadOnly(!b);
        if (b)
            pathChooser->setPath(m_infos.at(i).directory);
        else
            pathChooser->setPath(sourceDir);
        reportIssues(i);
    }
    m_ignoreChange = false;
}

void Qt4DefaultTargetSetupWidget::buildConfigurationComboBoxChanged()
{
    m_buildConfigurationTemplateUnchanged = false;
    updateWidgetVisibility();
}

void Qt4DefaultTargetSetupWidget::updateWidgetVisibility()
{
    m_versionLabel->setVisible(false);
    m_versionComboBox->setVisible(false);
    BuildConfigurationTemplate state = buildConfigurationTemplate();
    if (state == NONE || state == PERQT) {
        foreach (QCheckBox *cb, m_checkboxes)
            cb->setVisible(false);
        foreach (Utils::PathChooser *pc, m_pathChoosers)
            pc->setVisible(false);
        foreach (QLabel *label, m_reportIssuesLabels)
            label->setVisible(false);
    } else if (state == MANUALLY) {
        foreach (QCheckBox *cb, m_checkboxes)
            cb->setVisible(true);
        foreach (Utils::PathChooser *pc, m_pathChoosers)
            pc->setVisible(true);
        for (int i = 0; i < m_reportIssuesLabels.count(); ++i)
            m_reportIssuesLabels.at(i)->setVisible(m_issues.at(i));
    } else if (state == ONEQT) {
        m_versionLabel->setVisible(true);
        m_versionComboBox->setVisible(true);
        qtVersionChanged();
    }
    m_shadowBuildEnabled->setVisible(m_shadowBuildCheckBoxVisible && (state != NONE));
    emit selectedToggled();
}

void Qt4DefaultTargetSetupWidget::qtVersionChanged()
{
    if (m_ignoreChange)
        return;
    int id = -1;
    if (m_versionComboBox->currentIndex() != -1)
        id = m_versionComboBox->itemData(m_versionComboBox->currentIndex()).toInt();
    if (buildConfigurationTemplate() != ONEQT)
        return;
    for (int i = 0; i < m_infos.size(); ++i) {
        bool visible = m_infos.at(i).version->uniqueId() == id;
        m_checkboxes.at(i)->setVisible(visible);
        m_pathChoosers.at(i)->setVisible(visible);
        m_reportIssuesLabels.at(i)->setVisible(m_issues.at(i));
    }
}

bool Qt4DefaultTargetSetupWidget::reportIssues(int index)
{
    QPair<ProjectExplorer::Task::TaskType, QString> issues = findIssues(m_infos.at(index));
    QLabel *reportIssuesLabel = m_reportIssuesLabels.at(index);
    reportIssuesLabel->setText(issues.second);
    bool error = issues.first != ProjectExplorer::Task::Unknown;
    reportIssuesLabel->setVisible(error);
    m_issues[index] = error;
    return error;
}

QPair<ProjectExplorer::Task::TaskType, QString> Qt4DefaultTargetSetupWidget::findIssues(const BuildConfigurationInfo &info)
{
    if (m_proFilePath.isEmpty())
        return qMakePair(ProjectExplorer::Task::Unknown, QString());

    QString buildDir = info.directory;
    QtVersion *version = info.version;

    QList<ProjectExplorer::Task> issues = version->reportIssues(m_proFilePath, buildDir, false);

    QString text;
    ProjectExplorer::Task::TaskType highestType = ProjectExplorer::Task::Unknown;
    foreach (const ProjectExplorer::Task &t, issues) {
        if (!text.isEmpty())
            text.append(QLatin1String("<br>"));
        // set severity:
        QString severity;
        if (t.type == ProjectExplorer::Task::Error) {
            highestType = ProjectExplorer::Task::Error;
            severity = tr("<b>Error:</b> ", "Severity is Task::Error");
        } else if (t.type == ProjectExplorer::Task::Warning) {
            if (highestType == ProjectExplorer::Task::Unknown)
                highestType = ProjectExplorer::Task::Warning;
            severity = tr("<b>Warning:</b> ", "Severity is Task::Warning");
        }
        text.append(severity + t.description);
    }
    if (!text.isEmpty())
        text = QLatin1String("<nobr>") + text;
    return qMakePair(highestType, text);
}

// -----------------------
// BuildConfigurationInfo
// -----------------------

QList<BuildConfigurationInfo> BuildConfigurationInfo::filterBuildConfigurationInfos(const QList<BuildConfigurationInfo> &infos, const QString &id)
{
    QList<BuildConfigurationInfo> result;
    foreach (const BuildConfigurationInfo &info, infos)
        if (info.version->supportsTargetId(id))
            result.append(info);
    return result;
}

QList<BuildConfigurationInfo> BuildConfigurationInfo::importBuildConfigurations(const QString &proFilePath)
{
    QList<BuildConfigurationInfo> result;

    // Check for in source build first
    QString sourceDir = QFileInfo(proFilePath).absolutePath();
    BuildConfigurationInfo info = checkForBuild(sourceDir, proFilePath);
    if (info.isValid())
        result.append(info);

    // If we found a in source build, we do not search for out of source builds
    if (!result.isEmpty())
        return result;

    // Check for builds in build directoy
    QList<Qt4BaseTargetFactory *> factories =
            ExtensionSystem::PluginManager::instance()->getObjects<Qt4BaseTargetFactory>();
    foreach (Qt4BaseTargetFactory *factory, factories) {
        foreach (const QString &id, factory->supportedTargetIds(0)) {
            QString expectedBuildprefix = factory->shadowBuildDirectory(proFilePath, id, "");
            QString baseDir = QFileInfo(expectedBuildprefix).absolutePath();
            foreach (const QString &dir, QDir(baseDir).entryList()) {
                if (dir.startsWith(expectedBuildprefix)) {
                    BuildConfigurationInfo info = checkForBuild(dir, proFilePath);
                    if (info.isValid())
                        result.append(info);
                }
            }
        }
    }
    return result;
}

BuildConfigurationInfo BuildConfigurationInfo::checkForBuild(const QString &directory, const QString &proFilePath)
{
    QString makefile = directory + "/Makefile";
    QString qmakeBinary = QtVersionManager::findQMakeBinaryFromMakefile(makefile);
    if (qmakeBinary.isEmpty())
        return BuildConfigurationInfo();
    if (!QtVersionManager::makefileIsFor(makefile, proFilePath))
        return BuildConfigurationInfo();

    bool temporaryQtVersion = false;
    QtVersion *version = QtVersionManager::instance()->qtVersionForQMakeBinary(qmakeBinary);
    if (!version) {
        version = new QtVersion(qmakeBinary);
        temporaryQtVersion = true;
    }

    QPair<QtVersion::QmakeBuildConfigs, QString> makefileBuildConfig =
            QtVersionManager::scanMakeFile(makefile, version->defaultBuildConfig());

    QString additionalArguments = makefileBuildConfig.second;
    QString parsedSpec = Qt4BuildConfiguration::extractSpecFromArguments(&additionalArguments, directory, version);
    QString versionSpec = version->mkspec();

    QString specArgument;
    // Compare mkspecs and add to additional arguments
    if (parsedSpec.isEmpty() || parsedSpec == versionSpec || parsedSpec == "default") {
        // using the default spec, don't modify additional arguments
    } else {
        specArgument = "-spec " + Utils::QtcProcess::quoteArg(parsedSpec);
    }
    Utils::QtcProcess::addArgs(&specArgument, additionalArguments);


    BuildConfigurationInfo info = BuildConfigurationInfo(version,
                                                         makefileBuildConfig.first,
                                                         specArgument,
                                                         directory,
                                                         true,
                                                         temporaryQtVersion);
    return info;
}<|MERGE_RESOLUTION|>--- conflicted
+++ resolved
@@ -104,7 +104,7 @@
     QList<QtVersion *> knownVersions = QtVersionManager::instance()->versionsForTargetId(id, minimumQtVersion);
 
     foreach (QtVersion *version, knownVersions) {
-        if (!version->isValid() || !version->toolChainAvailable())
+        if (!version->isValid() || !version->toolChainAvailable(id))
             continue;
         QtVersion::QmakeBuildConfigs config = version->defaultBuildConfig();
         BuildConfigurationInfo info = BuildConfigurationInfo(version, config, QString(), QString());
@@ -434,11 +434,6 @@
     m_importLinePath->setVisible(false);
     m_importLineButton->setVisible(m_showImport);
 
-<<<<<<< HEAD
-    m_spacerTopWidget = new QWidget;
-    m_spacerTopWidget->setMinimumHeight(12);
-    layout->addWidget(m_spacerTopWidget);
-
     m_buildConfigurationLabel = new QLabel;
     m_buildConfigurationLabel->setText("Create Build Configurations:");
     m_buildConfigurationLabel->setVisible(false);
@@ -462,15 +457,12 @@
     hbox->addStretch();
     layout->addLayout(hbox);
 
-=======
->>>>>>> da0e926a
     m_shadowBuildEnabled = new QCheckBox;
     m_shadowBuildEnabled->setText(tr("Use Shadow Building"));
     m_shadowBuildEnabled->setVisible(false);
 
     layout->addWidget(m_shadowBuildEnabled);
 
-<<<<<<< HEAD
     m_versionLabel = new QLabel;
     m_versionLabel->setText("Qt Version:");
     m_versionLabel->setVisible(false);
@@ -482,13 +474,7 @@
     hbox->addStretch();
     layout->addLayout(hbox);
 
-    m_spacerBottomWidget = new QWidget;
-    m_spacerBottomWidget->setMinimumHeight(0);
-    layout->addWidget(m_spacerBottomWidget);
-
-=======
     w = new QWidget;
->>>>>>> da0e926a
     m_newBuildsLayout = new QGridLayout;
     m_newBuildsLayout->setMargin(0);
 #ifdef Q_WS_MAC
@@ -506,14 +492,10 @@
         m_importEnabled << true;
     }
 
-<<<<<<< HEAD
     if (m_hasInSourceBuild)
         m_shadowBuildEnabled->setChecked(false);
     else
         m_shadowBuildEnabled->setChecked(s->value("Qt4ProjectManager.TargetSetupPage.ShadowBuilding", true).toBool());
-=======
-    m_shadowBuildEnabled->setChecked(!m_hasInSourceBuild);
->>>>>>> da0e926a
 
     m_selected += m_importInfos.size();
 
@@ -617,19 +599,12 @@
 {
     m_shadowBuildCheckBoxVisible = b;
     m_shadowBuildEnabled->setVisible(b);
-<<<<<<< HEAD
-    bool anythingVisible = b || m_buildConfigurationComboBox->isVisible();
-    m_spacerTopWidget->setVisible(anythingVisible && !m_importInfos.isEmpty());
-    m_spacerBottomWidget->setVisible(anythingVisible);
 }
 
 void Qt4DefaultTargetSetupWidget::setBuildConfiguraionComboBoxVisible(bool b)
 {
     m_buildConfigurationLabel->setVisible(true);
     m_buildConfigurationComboBox->setVisible(true);
-    bool anythingVisible = b || m_shadowBuildEnabled->isVisible();
-    m_spacerTopWidget->setVisible(anythingVisible && !m_importInfos.isEmpty());
-    m_spacerBottomWidget->setVisible(anythingVisible);
     updateWidgetVisibility();
 }
 
@@ -670,8 +645,6 @@
     // and for the importing case "None" is likely the most sensible
     if (!importing)
         s->setValue("Qt4ProjectManager.TargetSetupPage.BuildTemplate", m_buildConfigurationComboBox->currentIndex());
-=======
->>>>>>> da0e926a
 }
 
 QList<BuildConfigurationInfo> Qt4DefaultTargetSetupWidget::buildConfigurationInfos() const
