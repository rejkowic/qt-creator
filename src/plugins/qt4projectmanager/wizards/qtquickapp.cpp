/**************************************************************************
**
** This file is part of Qt Creator
**
** Copyright (c) 2012 Nokia Corporation and/or its subsidiary(-ies).
**
** Contact: http://www.qt-project.org/
**
**
** GNU Lesser General Public License Usage
**
** This file may be used under the terms of the GNU Lesser General Public
** License version 2.1 as published by the Free Software Foundation and
** appearing in the file LICENSE.LGPL included in the packaging of this file.
** Please review the following information to ensure the GNU Lesser General
** Public License version 2.1 requirements will be met:
** http://www.gnu.org/licenses/old-licenses/lgpl-2.1.html.
**
** In addition, as a special exception, Nokia gives you certain additional
** rights. These rights are described in the Nokia Qt LGPL Exception
** version 1.1, included in the file LGPL_EXCEPTION.txt in this package.
**
** Other Usage
**
** Alternatively, this file may be used in accordance with the terms and
** conditions contained in a signed written agreement between you and Nokia.
**
**
**************************************************************************/

#include "qtquickapp.h"

#include <QDir>
#include <QFile>
#include <QRegExp>
#include <QTextStream>
#include <QCoreApplication>

#ifndef CREATORLESSTEST
#include <coreplugin/icore.h>
#endif // CREATORLESSTEST

namespace Qt4ProjectManager {
namespace Internal {

<<<<<<< HEAD
const QString appViewerBaseName(QLatin1String("qmlapplicationviewer"));
const QString appViewerPriFileName(appViewerBaseName + QLatin1String(".pri"));
const QString appViewerCppFileName(appViewerBaseName + QLatin1String(".cpp"));
const QString appViewerHFileName(appViewerBaseName + QLatin1String(".h"));
const QString appViewerOriginsSubDir(appViewerBaseName + QLatin1Char('/'));
=======
const QString qmldir(QLatin1String("qmldir"));
const QString qmldir_plugin(QLatin1String("plugin"));
>>>>>>> 948abf10

QtQuickApp::QtQuickApp()
    : AbstractMobileApp()
    , m_mainQmlMode(ModeGenerate)
    , m_componentSet(QtQuick10Components)
{
    m_canSupportMeegoBooster = true;
}

void QtQuickApp::setComponentSet(ComponentSet componentSet)
{
    m_componentSet = componentSet;
}

QtQuickApp::ComponentSet QtQuickApp::componentSet() const
{
    return m_componentSet;
}

void QtQuickApp::setMainQml(Mode mode, const QString &file)
{
    Q_ASSERT(mode != ModeGenerate || file.isEmpty());
    m_mainQmlMode = mode;
    m_mainQmlFile.setFile(file);
}

QtQuickApp::Mode QtQuickApp::mainQmlMode() const
{
    return m_mainQmlMode;
}

QString QtQuickApp::pathExtended(int fileType) const
{
    const bool importQmlFile = m_mainQmlMode == ModeImport;
    const QString qmlSubDir = QLatin1String("qml/")
                              + (importQmlFile ? m_mainQmlFile.dir().dirName() : projectName())
                              + QLatin1Char('/');
    const QString appViewerTargetSubDir = appViewerOriginSubDir();

    const QString mainQmlFile = QLatin1String("main.qml");
    const QString mainPageQmlFile = QLatin1String("MainPage.qml");

    const QString qmlOriginDir = originsRoot() + QLatin1String("qml/app/")
                        + componentSetDir(componentSet()) + QLatin1Char('/');

    const QString pathBase = outputPathBase();
    const QDir appProFilePath(pathBase);

    switch (fileType) {
        case MainQml:
            return importQmlFile ? m_mainQmlFile.canonicalFilePath() : pathBase + qmlSubDir + mainQmlFile;
        case MainQmlDeployed:               return importQmlFile ? qmlSubDir + m_mainQmlFile.fileName()
                                                                 : QString(qmlSubDir + mainQmlFile);
        case MainQmlOrigin:                 return qmlOriginDir + mainQmlFile;
        case MainPageQml:                   return pathBase + qmlSubDir + mainPageQmlFile;
        case MainPageQmlOrigin:             return qmlOriginDir + mainPageQmlFile;
        case AppViewerPri:                  return pathBase + appViewerTargetSubDir + fileName(AppViewerPri);
        case AppViewerPriOrigin:            return originsRoot() + appViewerOriginSubDir() + fileName(AppViewerPri);
        case AppViewerCpp:                  return pathBase + appViewerTargetSubDir + fileName(AppViewerCpp);
        case AppViewerCppOrigin:            return originsRoot() + appViewerOriginSubDir() + fileName(AppViewerCpp);
        case AppViewerH:                    return pathBase + appViewerTargetSubDir + fileName(AppViewerH);
        case AppViewerHOrigin:              return originsRoot() + appViewerOriginSubDir() + fileName(AppViewerH);
        case QmlDir:                        return pathBase + qmlSubDir;
        case QmlDirProFileRelative:         return importQmlFile ? appProFilePath.relativeFilePath(m_mainQmlFile.canonicalPath())
                                                                 : QString(qmlSubDir).remove(qmlSubDir.length() - 1, 1);
        default:                            qFatal("QtQuickApp::pathExtended() needs more work");
    }
    return QString();
}

QString QtQuickApp::originsRoot() const
{
    const bool isQtQuick2 = m_componentSet == QtQuick20Components;
    return templatesRoot() + QLatin1String(isQtQuick2 ? "qtquick2app/" : "qtquickapp/");
}

QString QtQuickApp::mainWindowClassName() const
{
    return QLatin1String("QmlApplicationViewer");
}

bool QtQuickApp::adaptCurrentMainCppTemplateLine(QString &line) const
{
    const QLatin1Char quote('"');

    if (line.contains(QLatin1String("// MAINQML")))
        insertParameter(line, quote + path(MainQmlDeployed) + quote);

    return true;
}

void QtQuickApp::handleCurrentProFileTemplateLine(const QString &line,
    QTextStream &proFileTemplate, QTextStream &proFile,
    bool &commentOutNextLine) const
{
    Q_UNUSED(commentOutNextLine)
    if (line.contains(QLatin1String("# QML_IMPORT_PATH"))) {
        QString nextLine = proFileTemplate.readLine(); // eats 'QML_IMPORT_PATH ='
        if (!nextLine.startsWith(QLatin1String("QML_IMPORT_PATH =")))
            return;
        proFile << nextLine << endl;
    } else if (line.contains(QLatin1String("# HARMATTAN_BOOSTABLE"))) {
        QString nextLine = proFileTemplate.readLine(); // eats '# CONFIG += qdeclarative-boostable'
        if (supportsMeegoBooster())
            nextLine.remove(0, 2); // remove comment
        proFile << nextLine << endl;
    }
}

#ifndef CREATORLESSTEST
Core::GeneratedFiles QtQuickApp::generateFiles(QString *errorMessage) const
{
    Core::GeneratedFiles files = AbstractMobileApp::generateFiles(errorMessage);
    if (!useExistingMainQml()) {
        files.append(file(generateFile(QtQuickAppGeneratedFileInfo::MainQmlFile, errorMessage), path(MainQml)));
        if ((componentSet() == QtQuickApp::Meego10Components))
            files.append(file(generateFile(QtQuickAppGeneratedFileInfo::MainPageQmlFile, errorMessage), path(MainPageQml)));
        files.last().setAttributes(Core::GeneratedFile::OpenEditorAttribute);
    }

    files.append(file(generateFile(QtQuickAppGeneratedFileInfo::AppViewerPriFile, errorMessage), path(AppViewerPri)));
    files.append(file(generateFile(QtQuickAppGeneratedFileInfo::AppViewerCppFile, errorMessage), path(AppViewerCpp)));
    files.append(file(generateFile(QtQuickAppGeneratedFileInfo::AppViewerHFile, errorMessage), path(AppViewerH)));

    return files;
}
#endif // CREATORLESSTEST

bool QtQuickApp::useExistingMainQml() const
{
    return !m_mainQmlFile.filePath().isEmpty();
}

<<<<<<< HEAD
=======
const QList<QmlModule*> QtQuickApp::modules() const
{
    return m_modules;
}

QString QtQuickApp::appViewerBaseName() const
{
    return QLatin1String(m_componentSet == QtQuick20Components ?
                             "qtquick2applicationviewer" : "qmlapplicationviewer");
}

QString QtQuickApp::fileName(QtQuickApp::ExtendedFileType type) const
{
    switch (type) {
        case AppViewerPri:      return appViewerBaseName() + QLatin1String(".pri");
        case AppViewerH:        return appViewerBaseName() + QLatin1String(".h");
        case AppViewerCpp:      return appViewerBaseName() + QLatin1String(".cpp");
        default:                return QString();
    }
}

QString QtQuickApp::appViewerOriginSubDir() const
{
    return appViewerBaseName() + QLatin1Char('/');
}

>>>>>>> 948abf10
QByteArray QtQuickApp::generateFileExtended(int fileType,
    bool *versionAndCheckSum, QString *comment, QString *errorMessage) const
{
    QByteArray data;
    switch (fileType) {
        case QtQuickAppGeneratedFileInfo::MainQmlFile:
            data = readBlob(path(MainQmlOrigin), errorMessage);
            break;
        case QtQuickAppGeneratedFileInfo::MainPageQmlFile:
            data = readBlob(path(MainPageQmlOrigin), errorMessage);
            break;
        case QtQuickAppGeneratedFileInfo::AppViewerPriFile:
            data = readBlob(path(AppViewerPriOrigin), errorMessage);
            data.append(readBlob(path(DeploymentPriOrigin), errorMessage));
            *comment = ProFileComment;
            *versionAndCheckSum = true;
            break;
        case QtQuickAppGeneratedFileInfo::AppViewerCppFile:
            data = readBlob(path(AppViewerCppOrigin), errorMessage);
            *versionAndCheckSum = true;
            break;
        case QtQuickAppGeneratedFileInfo::AppViewerHFile:
        default:
            data = readBlob(path(AppViewerHOrigin), errorMessage);
            *versionAndCheckSum = true;
            break;
    }
    return data;
}

int QtQuickApp::stubVersionMinor() const
{
    return m_componentSet == QtQuick20Components ? 1 : 22;
}

QList<AbstractGeneratedFileInfo> QtQuickApp::updateableFiles(const QString &mainProFile) const
{
    QList<AbstractGeneratedFileInfo> result;
    static const struct {
        int fileType;
        QString fileName;
    } files[] = {
        {QtQuickAppGeneratedFileInfo::AppViewerPriFile, fileName(AppViewerPri)},
        {QtQuickAppGeneratedFileInfo::AppViewerHFile, fileName(AppViewerH)},
        {QtQuickAppGeneratedFileInfo::AppViewerCppFile, fileName(AppViewerCpp)}
    };
    const QFileInfo mainProFileInfo(mainProFile);
    const int size = sizeof(files) / sizeof(files[0]);
    for (int i = 0; i < size; ++i) {
        const QString fileName = mainProFileInfo.dir().absolutePath()
                + QLatin1Char('/') + appViewerOriginSubDir() + files[i].fileName;
        if (!QFile::exists(fileName))
            continue;
        QtQuickAppGeneratedFileInfo file;
        file.fileType = files[i].fileType;
        file.fileInfo = QFileInfo(fileName);
        file.currentVersion = AbstractMobileApp::makeStubVersion(stubVersionMinor());
        result.append(file);
    }
    if (result.count() != size)
        result.clear(); // All files must be found. No wrong/partial updates, please.
    return result;
}

QList<DeploymentFolder> QtQuickApp::deploymentFolders() const
{
    QList<DeploymentFolder> result;
    result.append(DeploymentFolder(path(QmlDirProFileRelative), QLatin1String("qml")));
    return result;
}

QString QtQuickApp::componentSetDir(ComponentSet componentSet) const
{
    switch (componentSet) {
    case Meego10Components:
        return QLatin1String("meego10");
    case QtQuick20Components:
        return QLatin1String("qtquick20");
    case QtQuick10Components:
    default:
        return QLatin1String("qtquick10");
    }
}

} // namespace Internal
} // namespace Qt4ProjectManager<|MERGE_RESOLUTION|>--- conflicted
+++ resolved
@@ -42,17 +42,6 @@
 
 namespace Qt4ProjectManager {
 namespace Internal {
-
-<<<<<<< HEAD
-const QString appViewerBaseName(QLatin1String("qmlapplicationviewer"));
-const QString appViewerPriFileName(appViewerBaseName + QLatin1String(".pri"));
-const QString appViewerCppFileName(appViewerBaseName + QLatin1String(".cpp"));
-const QString appViewerHFileName(appViewerBaseName + QLatin1String(".h"));
-const QString appViewerOriginsSubDir(appViewerBaseName + QLatin1Char('/'));
-=======
-const QString qmldir(QLatin1String("qmldir"));
-const QString qmldir_plugin(QLatin1String("plugin"));
->>>>>>> 948abf10
 
 QtQuickApp::QtQuickApp()
     : AbstractMobileApp()
@@ -186,13 +175,6 @@
     return !m_mainQmlFile.filePath().isEmpty();
 }
 
-<<<<<<< HEAD
-=======
-const QList<QmlModule*> QtQuickApp::modules() const
-{
-    return m_modules;
-}
-
 QString QtQuickApp::appViewerBaseName() const
 {
     return QLatin1String(m_componentSet == QtQuick20Components ?
@@ -214,7 +196,6 @@
     return appViewerBaseName() + QLatin1Char('/');
 }
 
->>>>>>> 948abf10
 QByteArray QtQuickApp::generateFileExtended(int fileType,
     bool *versionAndCheckSum, QString *comment, QString *errorMessage) const
 {
