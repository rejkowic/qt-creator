--- conflicted
+++ resolved
@@ -192,13 +192,9 @@
 
 void QbsManager::addProfileFromKit(const ProjectExplorer::Kit *k)
 {
-<<<<<<< HEAD
     const QString name = QString::fromLatin1("qtc_%1_%2").arg(k->fileSystemFriendlyName().left(8),
             QString::number(k->id().uniqueIdentifier(), 16));
-=======
-    const QString name = QString::fromLatin1("qtc_") + k->fileSystemFriendlyName();
     qbs::Profile(name, settings()).removeProfile();
->>>>>>> 28971701
     setProfileForKit(name, k);
     addQtProfileFromKit(name, k);
 
