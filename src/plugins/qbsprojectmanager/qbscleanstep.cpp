/****************************************************************************
**
** Copyright (C) 2013 Digia Plc and/or its subsidiary(-ies).
** Contact: http://www.qt-project.org/legal
**
** This file is part of Qt Creator.
**
** Commercial License Usage
** Licensees holding valid commercial Qt licenses may use this file in
** accordance with the commercial license agreement provided with the
** Software or, alternatively, in accordance with the terms contained in
** a written agreement between you and Digia.  For licensing terms and
** conditions see http://qt.digia.com/licensing.  For further information
** use the contact form at http://qt.digia.com/contact-us.
**
** GNU Lesser General Public License Usage
** Alternatively, this file may be used under the terms of the GNU Lesser
** General Public License version 2.1 as published by the Free Software
** Foundation and appearing in the file LICENSE.LGPL included in the
** packaging of this file.  Please review the following information to
** ensure the GNU Lesser General Public License version 2.1 requirements
** will be met: http://www.gnu.org/licenses/old-licenses/lgpl-2.1.html.
**
** In addition, as a special exception, Digia gives you certain additional
** rights.  These rights are described in the Digia Qt LGPL Exception
** version 1.1, included in the file LGPL_EXCEPTION.txt in this package.
**
****************************************************************************/

#include "qbscleanstep.h"

#include "qbsbuildconfiguration.h"
#include "qbsproject.h"
#include "qbsprojectmanagerconstants.h"

#include "ui_qbscleanstepconfigwidget.h"

#include <projectexplorer/buildsteplist.h>
#include <projectexplorer/kit.h>
#include <projectexplorer/projectexplorerconstants.h>
#include <projectexplorer/target.h>
#include <utils/qtcassert.h>

static const char QBS_CLEAN_ALL[] = "Qbs.CleanAll";
static const char QBS_DRY_RUN[] = "Qbs.DryRun";
static const char QBS_KEEP_GOING[] = "Qbs.DryKeepGoing";

// --------------------------------------------------------------------
// Constants:
// --------------------------------------------------------------------

namespace QbsProjectManager {
namespace Internal {

// --------------------------------------------------------------------
// QbsCleanStep:
// --------------------------------------------------------------------

QbsCleanStep::QbsCleanStep(ProjectExplorer::BuildStepList *bsl) :
    ProjectExplorer::BuildStep(bsl, Core::Id(Constants::QBS_CLEANSTEP_ID)),
    m_job(0), m_showCompilerOutput(true), m_parser(0)
{
    setDisplayName(tr("Qbs Clean"));
}

QbsCleanStep::QbsCleanStep(ProjectExplorer::BuildStepList *bsl, const QbsCleanStep *other) :
    ProjectExplorer::BuildStep(bsl, Core::Id(Constants::QBS_CLEANSTEP_ID)),
    m_qbsCleanOptions(other->m_qbsCleanOptions), m_job(0),
    m_showCompilerOutput(other->m_showCompilerOutput), m_parser(0)
{ }

QbsCleanStep::~QbsCleanStep()
{
    cancel();
    if (m_job) {
        m_job->deleteLater();
        m_job = 0;
    }
}

bool QbsCleanStep::init()
{
    if (static_cast<QbsProject *>(project())->isParsing() || m_job)
        return false;

    QbsBuildConfiguration *bc = static_cast<QbsBuildConfiguration *>(buildConfiguration());
    if (!bc)
        bc = static_cast<QbsBuildConfiguration *>(target()->activeBuildConfiguration());

    if (!bc)
        return false;

    return true;
}

void QbsCleanStep::run(QFutureInterface<bool> &fi)
{
    m_fi = &fi;

    QbsProject *pro = static_cast<QbsProject *>(project());
    qbs::CleanOptions options(m_qbsCleanOptions);

    m_job = pro->clean(options);

    if (!m_job) {
        m_fi->reportResult(false);
        return;
    }

    m_progressBase = 0;

    connect(m_job, SIGNAL(finished(bool,qbs::AbstractJob*)), this, SLOT(cleaningDone(bool)));
    connect(m_job, SIGNAL(taskStarted(QString,int,qbs::AbstractJob*)),
            this, SLOT(handleTaskStarted(QString,int)));
    connect(m_job, SIGNAL(taskProgress(int,qbs::AbstractJob*)),
            this, SLOT(handleProgress(int)));
}

ProjectExplorer::BuildStepConfigWidget *QbsCleanStep::createConfigWidget()
{
    return new QbsCleanStepConfigWidget(this);
}

bool QbsCleanStep::runInGuiThread() const
{
    return true;
}

void QbsCleanStep::cancel()
{
    if (m_job)
        m_job->cancel();
}

bool QbsCleanStep::dryRun() const
{
    return m_qbsCleanOptions.dryRun();
}

bool QbsCleanStep::keepGoing() const
{
    return m_qbsCleanOptions.keepGoing();
}

int QbsCleanStep::maxJobs() const
{
    return 1;
}

bool QbsCleanStep::cleanAll() const
{
    return m_qbsCleanOptions.cleanType() == qbs::CleanOptions::CleanupAll;
}

bool QbsCleanStep::fromMap(const QVariantMap &map)
{
    if (!ProjectExplorer::BuildStep::fromMap(map))
        return false;

    m_qbsCleanOptions.setDryRun(map.value(QLatin1String(QBS_DRY_RUN)).toBool());
    m_qbsCleanOptions.setKeepGoing(map.value(QLatin1String(QBS_KEEP_GOING)).toBool());
    m_qbsCleanOptions.setCleanType(map.value(QLatin1String(QBS_CLEAN_ALL)).toBool()
            ? qbs::CleanOptions::CleanupAll : qbs::CleanOptions::CleanupTemporaries);

    return true;
}

QVariantMap QbsCleanStep::toMap() const
{
    QVariantMap map = ProjectExplorer::BuildStep::toMap();
    map.insert(QLatin1String(QBS_DRY_RUN), m_qbsCleanOptions.dryRun());
    map.insert(QLatin1String(QBS_KEEP_GOING), m_qbsCleanOptions.keepGoing());
    map.insert(QLatin1String(QBS_CLEAN_ALL),
               m_qbsCleanOptions.cleanType() == qbs::CleanOptions::CleanupAll);

    return map;
}

void QbsCleanStep::cleaningDone(bool success)
{
    // Report errors:
    foreach (const qbs::ErrorData &data, m_job->error().entries()) {
        createTaskAndOutput(ProjectExplorer::Task::Error, data.description(),
                            data.codeLocation().fileName(), data.codeLocation().line());
    }

    QTC_ASSERT(m_fi, return);
    m_fi->reportResult(success);
    m_fi = 0; // do not delete, it is not ours
    m_job->deleteLater();
    m_job = 0;

    emit finished();
}

void QbsCleanStep::handleTaskStarted(const QString &desciption, int max)
{
    Q_UNUSED(desciption);
    QTC_ASSERT(m_fi, return);
    m_progressBase = m_fi->progressValue();
    m_fi->setProgressRange(0, m_progressBase + max);
}

void QbsCleanStep::handleProgress(int value)
{
    QTC_ASSERT(m_fi, return);
    m_fi->setProgressValue(m_progressBase + value);
}

void QbsCleanStep::createTaskAndOutput(ProjectExplorer::Task::TaskType type, const QString &message, const QString &file, int line)
{
    emit addTask(ProjectExplorer::Task(type, message,
                                       Utils::FileName::fromString(file), line,
                                       ProjectExplorer::Constants::TASK_CATEGORY_COMPILE));
    emit addOutput(message, NormalOutput);
}

void QbsCleanStep::setDryRun(bool dr)
{
    if (m_qbsCleanOptions.dryRun() == dr)
        return;
    m_qbsCleanOptions.setDryRun(dr);
    emit changed();
}

void QbsCleanStep::setKeepGoing(bool kg)
{
    if (m_qbsCleanOptions.keepGoing() == kg)
        return;
    m_qbsCleanOptions.setKeepGoing(kg);
    emit changed();
}

void QbsCleanStep::setMaxJobs(int jobcount)
{
    Q_UNUSED(jobcount); // TODO: Remove all job count-related stuff.
    emit changed();
}

void QbsCleanStep::setCleanAll(bool ca)
{
    qbs::CleanOptions::CleanType newType = ca
            ? qbs::CleanOptions::CleanupAll : qbs::CleanOptions::CleanupTemporaries;
    if (m_qbsCleanOptions.cleanType() == newType)
        return;
    m_qbsCleanOptions.setCleanType(newType);
    emit changed();
}

// --------------------------------------------------------------------
// QbsCleanStepConfigWidget:
// --------------------------------------------------------------------

QbsCleanStepConfigWidget::QbsCleanStepConfigWidget(QbsCleanStep *step) :
    m_step(step)
{
    connect(m_step, SIGNAL(displayNameChanged()), this, SLOT(updateState()));
    connect(m_step, SIGNAL(changed()), this, SLOT(updateState()));

    setContentsMargins(0, 0, 0, 0);

    m_ui = new Ui::QbsCleanStepConfigWidget;
    m_ui->setupUi(this);

    connect(m_ui->cleanAllCheckBox, SIGNAL(toggled(bool)),
            this, SLOT(changeCleanAll(bool)));
    connect(m_ui->dryRunCheckBox, SIGNAL(toggled(bool)), this, SLOT(changeDryRun(bool)));
    connect(m_ui->keepGoingCheckBox, SIGNAL(toggled(bool)), this, SLOT(changeKeepGoing(bool)));

    updateState();
}

QString QbsCleanStepConfigWidget::summaryText() const
{
    return m_summary;
}

QString QbsCleanStepConfigWidget::displayName() const
{
    return m_step->displayName();
}

void QbsCleanStepConfigWidget::updateState()
{
    m_ui->cleanAllCheckBox->setChecked(m_step->cleanAll());
    m_ui->dryRunCheckBox->setChecked(m_step->dryRun());
    m_ui->keepGoingCheckBox->setChecked(m_step->keepGoing());

    QString command = QLatin1String("qbs clean ");
    if (m_step->dryRun())
        command += QLatin1String("--dry-run ");
    if (m_step->keepGoing())
<<<<<<< HEAD
        command += QLatin1String("--keep-going ");
=======
        command += QLatin1String("--keepGoing ");
    if (m_step->maxJobs() != defaultOptions.maxJobCount())
        command += QString::fromLatin1("--jobs %1 ").arg(m_step->maxJobs());
>>>>>>> 80e1ae80
    if (m_step->cleanAll())
        command += QLatin1String(" --all-artifacts");

    QString summary = tr("<b>Qbs:</b> %1").arg(command);
    if (m_summary !=  summary) {
        m_summary = summary;
        emit updateSummary();
    }
}

void QbsCleanStepConfigWidget::changeCleanAll(bool ca)
{
    m_step->setCleanAll(ca);
}

void QbsCleanStepConfigWidget::changeDryRun(bool dr)
{
    m_step->setDryRun(dr);
}

void QbsCleanStepConfigWidget::changeKeepGoing(bool kg)
{
    m_step->setKeepGoing(kg);
}

void QbsCleanStepConfigWidget::changeJobCount(int count)
{
    m_step->setMaxJobs(count);
}

// --------------------------------------------------------------------
// QbsCleanStepFactory:
// --------------------------------------------------------------------

QbsCleanStepFactory::QbsCleanStepFactory(QObject *parent) :
    ProjectExplorer::IBuildStepFactory(parent)
{ }

QList<Core::Id> QbsCleanStepFactory::availableCreationIds(ProjectExplorer::BuildStepList *parent) const
{
    if (parent->id() == ProjectExplorer::Constants::BUILDSTEPS_CLEAN
            && qobject_cast<QbsBuildConfiguration *>(parent->parent()))
        return QList<Core::Id>() << Core::Id(Constants::QBS_CLEANSTEP_ID);
    return QList<Core::Id>();
}

QString QbsCleanStepFactory::displayNameForId(const Core::Id id) const
{
    if (id == Core::Id(Constants::QBS_CLEANSTEP_ID))
        return tr("Qbs Clean");
    return QString();
}

bool QbsCleanStepFactory::canCreate(ProjectExplorer::BuildStepList *parent, const Core::Id id) const
{
    if (parent->id() != Core::Id(ProjectExplorer::Constants::BUILDSTEPS_CLEAN)
            || !qobject_cast<QbsBuildConfiguration *>(parent->parent()))
        return false;
    return id == Core::Id(Constants::QBS_CLEANSTEP_ID);
}

ProjectExplorer::BuildStep *QbsCleanStepFactory::create(ProjectExplorer::BuildStepList *parent, const Core::Id id)
{
    if (!canCreate(parent, id))
        return 0;
    return new QbsCleanStep(parent);
}

bool QbsCleanStepFactory::canRestore(ProjectExplorer::BuildStepList *parent, const QVariantMap &map) const
{
    return canCreate(parent, ProjectExplorer::idFromMap(map));
}

ProjectExplorer::BuildStep *QbsCleanStepFactory::restore(ProjectExplorer::BuildStepList *parent, const QVariantMap &map)
{
    if (!canRestore(parent, map))
        return 0;
    QbsCleanStep *bs = new QbsCleanStep(parent);
    if (!bs->fromMap(map)) {
        delete bs;
        return 0;
    }
    return bs;
}

bool QbsCleanStepFactory::canClone(ProjectExplorer::BuildStepList *parent, ProjectExplorer::BuildStep *product) const
{
    return canCreate(parent, product->id());
}

ProjectExplorer::BuildStep *QbsCleanStepFactory::clone(ProjectExplorer::BuildStepList *parent, ProjectExplorer::BuildStep *product)
{
    if (!canClone(parent, product))
        return 0;
    return new QbsCleanStep(parent, static_cast<QbsCleanStep *>(product));
}

} // namespace Internal
} // namespace QbsProjectManager<|MERGE_RESOLUTION|>--- conflicted
+++ resolved
@@ -290,13 +290,7 @@
     if (m_step->dryRun())
         command += QLatin1String("--dry-run ");
     if (m_step->keepGoing())
-<<<<<<< HEAD
         command += QLatin1String("--keep-going ");
-=======
-        command += QLatin1String("--keepGoing ");
-    if (m_step->maxJobs() != defaultOptions.maxJobCount())
-        command += QString::fromLatin1("--jobs %1 ").arg(m_step->maxJobs());
->>>>>>> 80e1ae80
     if (m_step->cleanAll())
         command += QLatin1String(" --all-artifacts");
 
