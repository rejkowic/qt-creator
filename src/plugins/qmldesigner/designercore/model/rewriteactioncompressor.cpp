/**************************************************************************
**
** This file is part of Qt Creator
**
** Copyright (c) 2010 Nokia Corporation and/or its subsidiary(-ies).
**
** Contact: Nokia Corporation (qt-info@nokia.com)
**
** Commercial Usage
**
** Licensees holding valid Qt Commercial licenses may use this file in
** accordance with the Qt Commercial License Agreement provided with the
** Software or, alternatively, in accordance with the terms contained in
** a written agreement between you and Nokia.
**
** GNU Lesser General Public License Usage
**
** Alternatively, this file may be used under the terms of the GNU Lesser
** General Public License version 2.1 as published by the Free Software
** Foundation and appearing in the file LICENSE.LGPL included in the
** packaging of this file.  Please review the following information to
** ensure the GNU Lesser General Public License version 2.1 requirements
** will be met: http://www.gnu.org/licenses/old-licenses/lgpl-2.1.html.
**
** If you are unsure which license is appropriate for your use, please
** contact the sales department at http://qt.nokia.com/contact.
**
**************************************************************************/

#include <QtCore/QSet>

#include "modelnode.h"
#include "nodelistproperty.h"
#include "nodeproperty.h"
#include "qmltextgenerator.h"
#include "rewriteactioncompressor.h"

using namespace QmlDesigner;
using namespace QmlDesigner::Internal;

static bool nodeOrParentInSet(const ModelNode &node, const QSet<ModelNode> &nodeSet)
{
    ModelNode n = node;
    while (n.isValid()) {
        if (nodeSet.contains(n))
            return true;

        if (!n.hasParentProperty())
            return false;

        n = n.parentProperty().parentModelNode();
    }

    return false;
}

void RewriteActionCompressor::operator()(QList<RewriteAction *> &actions) const
{
    compressImports(actions);
    compressRereparentActions(actions);
    compressReparentIntoSameParentActions(actions);
    compressPropertyActions(actions);
    compressAddEditRemoveNodeActions(actions);
    compressAddEditActions(actions);
    compressAddReparentActions(actions);
}

void RewriteActionCompressor::compressImports(QList<RewriteAction *> &actions) const
{
    QList<RewriteAction *> actionsToRemove;
    QHash<Import, RewriteAction *> addedImports;
    QHash<Import, RewriteAction *> removedImports;

    QMutableListIterator<RewriteAction *> iter(actions);
    iter.toBack();
    while (iter.hasPrevious()) {
        RewriteAction *action = iter.previous();

        if (RemoveImportRewriteAction *removeImportAction = action->asRemoveImportRewriteAction()) {
            const Import import = removeImportAction->import();
            if (removedImports.contains(import)) {
                actionsToRemove.append(action);
            } else if (RewriteAction *addImportAction = addedImports.value(import, 0)) {
                actionsToRemove.append(action);
                actionsToRemove.append(addImportAction);
                addedImports.remove(import);
                delete addImportAction;
            } else {
                removedImports.insert(import, action);
            }
        } else if (AddImportRewriteAction *addImportAction = action->asAddImportRewriteAction()) {
            const Import import = addImportAction->import();
            if (RewriteAction *duplicateAction = addedImports.value(import, 0)) {
                actionsToRemove.append(duplicateAction);
                addedImports.remove(import);
                delete duplicateAction;
                addedImports.insert(import, action);
            } else if (RewriteAction *removeAction = removedImports.value(import, 0)) {
                actionsToRemove.append(action);
                actionsToRemove.append(removeAction);
                removedImports.remove(import);
                delete removeAction;
            } else {
                addedImports.insert(import, action);
            }
        }
    }

    foreach (RewriteAction *action, actionsToRemove) {
        actions.removeOne(action);
        delete action;
    }
}

void RewriteActionCompressor::compressRereparentActions(QList<RewriteAction *> &actions) const
{
<<<<<<< HEAD
=======
    QList<RewriteAction *> actionsToRemove;
>>>>>>> 0b52a873
    QHash<ModelNode, ReparentNodeRewriteAction *> reparentedNodes;

    QMutableListIterator<RewriteAction*> iter(actions);
    iter.toBack();
    while (iter.hasPrevious()) {
        RewriteAction *action = iter.previous();

        if (ReparentNodeRewriteAction *reparentAction = action->asReparentNodeRewriteAction()) {
            const ModelNode reparentedNode = reparentAction->reparentedNode();

            if (ReparentNodeRewriteAction *otherAction = reparentedNodes.value(reparentedNode, 0)) {
                otherAction->setOldParent(reparentAction->oldParent());
<<<<<<< HEAD
                remove(iter);
=======
                actionsToRemove.append(action);
>>>>>>> 0b52a873
            } else {
                reparentedNodes.insert(reparentedNode, reparentAction);
            }
        }
    }

    foreach (RewriteAction *action, actionsToRemove) {
        actions.removeOne(action);
        delete action;
    }
}

void RewriteActionCompressor::compressReparentIntoSameParentActions(QList<RewriteAction *> &actions) const
{
    QList<RewriteAction *> actionsToRemove;
    QMutableListIterator<RewriteAction *> iter(actions);
    iter.toBack();
    while (iter.hasPrevious()) {
        RewriteAction *action = iter.previous();

        if (ReparentNodeRewriteAction *reparentAction = action->asReparentNodeRewriteAction()) {
            const ModelNode targetNode = reparentAction->targetProperty().parentModelNode();
            const ModelNode oldParent = reparentAction->oldParent();
            if (targetNode == oldParent)
                actionsToRemove.append(action);
        }
    }

    foreach (RewriteAction *action, actionsToRemove) {
        actions.removeOne(action);
        delete action;
    }
}

void RewriteActionCompressor::compressReparentIntoSameParentActions(QList<RewriteAction *> &actions) const
{
    QMutableListIterator<RewriteAction *> iter(actions);
    iter.toBack();
    while (iter.hasPrevious()) {
        RewriteAction *action = iter.previous();

        if (ReparentNodeRewriteAction *reparentAction = action->asReparentNodeRewriteAction()) {
            const ModelNode targetNode = reparentAction->targetProperty().parentModelNode();
            const ModelNode oldParent = reparentAction->oldParent();
            if (targetNode == oldParent)
                remove(iter);
        }
    }
}

void RewriteActionCompressor::compressAddEditRemoveNodeActions(QList<RewriteAction *> &actions) const
{
    QList<RewriteAction *> actionsToRemove;
    QHash<ModelNode, RewriteAction *> removedNodes;

    QMutableListIterator<RewriteAction*> iter(actions);
    iter.toBack();
    while (iter.hasPrevious()) {
        RewriteAction *action = iter.previous();

        if (RemoveNodeRewriteAction *removeNodeAction = action->asRemoveNodeRewriteAction()) {
            const ModelNode modelNode = removeNodeAction->node();

            if (removedNodes.contains(modelNode))
                actionsToRemove.append(action);
            else
                removedNodes.insert(modelNode, action);
        } else if (action->asAddPropertyRewriteAction() || action->asChangePropertyRewriteAction()) {
            AbstractProperty property;
            ModelNode containedModelNode;
            if (action->asAddPropertyRewriteAction()) {
                property = action->asAddPropertyRewriteAction()->property();
                containedModelNode = action->asAddPropertyRewriteAction()->containedModelNode();
            } else {
                property = action->asChangePropertyRewriteAction()->property();
                containedModelNode = action->asChangePropertyRewriteAction()->containedModelNode();
            }

            if (removedNodes.contains(property.parentModelNode())) {
                actionsToRemove.append(action);
            } else if (RewriteAction *removeAction = removedNodes.value(containedModelNode, 0)) {
                actionsToRemove.append(action);
                actionsToRemove.append(removeAction);
            }
        } else if (RemovePropertyRewriteAction *removePropertyAction = action->asRemovePropertyRewriteAction()) {
            const AbstractProperty property = removePropertyAction->property();

            if (removedNodes.contains(property.parentModelNode()))
<<<<<<< HEAD
                remove(iter);
        } else if (ChangeIdRewriteAction *changeIdAction = action->asChangeIdRewriteAction()) {
            if (removedNodes.contains(changeIdAction->node()))
                remove(iter);
        } else if (ChangeTypeRewriteAction *changeTypeAction = action->asChangeTypeRewriteAction()) {
            if (removedNodes.contains(changeTypeAction->node()))
                remove(iter);
=======
                actionsToRemove.append(action);
        } else if (ChangeIdRewriteAction *changeIdAction = action->asChangeIdRewriteAction()) {
            if (removedNodes.contains(changeIdAction->node()))
                actionsToRemove.append(action);
        } else if (ChangeTypeRewriteAction *changeTypeAction = action->asChangeTypeRewriteAction()) {
            if (removedNodes.contains(changeTypeAction->node()))
                actionsToRemove.append(action);
>>>>>>> 0b52a873
        } else if (ReparentNodeRewriteAction *reparentAction = action->asReparentNodeRewriteAction()) {
            if (removedNodes.contains(reparentAction->reparentedNode()))
                actionsToRemove.append(action);
        }
    }

    foreach (RewriteAction *action, actionsToRemove) {
        actions.removeOne(action);
        delete action;
    }
}

void RewriteActionCompressor::compressPropertyActions(QList<RewriteAction *> &actions) const
{
    QList<RewriteAction *> actionsToRemove;
    QHash<AbstractProperty, RewriteAction *> removedProperties;
    QHash<AbstractProperty, ChangePropertyRewriteAction *> changedProperties;
    QSet<AbstractProperty> addedProperties;

    QMutableListIterator<RewriteAction*> iter(actions);
    iter.toBack();
    while (iter.hasPrevious()) {
        RewriteAction *action = iter.previous();

        if (RemovePropertyRewriteAction *removeAction = action->asRemovePropertyRewriteAction()) {
            removedProperties.insert(removeAction->property(), action);
        } else if (ChangePropertyRewriteAction *changeAction = action->asChangePropertyRewriteAction()) {
            const AbstractProperty property = changeAction->property();

            if (removedProperties.contains(property)) {
                actionsToRemove.append(action);
            } else if (changedProperties.contains(property)) {
                if (!property.isValid() || !property.isDefaultProperty())
                    actionsToRemove.append(action);
            } else {
                changedProperties.insert(property, changeAction);
            }
        } else if (AddPropertyRewriteAction *addAction = action->asAddPropertyRewriteAction()) {
            const AbstractProperty property = addAction->property();

            if (RewriteAction *removeAction = removedProperties.value(property, 0)) {
                actionsToRemove.append(action);
                actionsToRemove.append(removeAction);
                removedProperties.remove(property);
            } else {
                if (changedProperties.contains(property))
                    changedProperties.remove(property);

                addedProperties.insert(property);
            }
        }
    }

    foreach (RewriteAction *action, actionsToRemove){
        actions.removeOne(action);
        delete action;
    }
}

void RewriteActionCompressor::compressAddEditActions(QList<RewriteAction *> &actions) const
{
    QList<RewriteAction *> actionsToRemove;
    QSet<ModelNode> addedNodes;
    QSet<RewriteAction *> dirtyActions;

    QMutableListIterator<RewriteAction*> iter(actions);
    while (iter.hasNext()) {
        RewriteAction *action = iter.next();

        if (action->asAddPropertyRewriteAction() || action->asChangePropertyRewriteAction()) {
            AbstractProperty property;
            ModelNode containedNode;

            if (AddPropertyRewriteAction *addAction = action->asAddPropertyRewriteAction()) {
                property = addAction->property();
                containedNode = addAction->containedModelNode();
            } else if (ChangePropertyRewriteAction *changeAction = action->asChangePropertyRewriteAction()) {
                property = changeAction->property();
                containedNode = changeAction->containedModelNode();
            }

            if (property.isValid() && addedNodes.contains(property.parentModelNode())) {
                actionsToRemove.append(action);
                continue;
            }

            if (!containedNode.isValid())
                continue;

            if (nodeOrParentInSet(containedNode, addedNodes)) {
                actionsToRemove.append(action);
            } else {
                addedNodes.insert(containedNode);
                dirtyActions.insert(action);
            }
        } else if (ChangeIdRewriteAction *changeIdAction = action->asChangeIdRewriteAction()) {
            if (nodeOrParentInSet(changeIdAction->node(), addedNodes)) {
                actionsToRemove.append(action);
            }
        } else if (ChangeTypeRewriteAction *changeTypeAction = action->asChangeTypeRewriteAction()) {
            if (nodeOrParentInSet(changeTypeAction->node(), addedNodes)) {
                actionsToRemove.append(action);
            }
        }
    }

    foreach (RewriteAction *action, actionsToRemove){
        actions.removeOne(action);
        delete action;
    }

    QmlTextGenerator gen(m_propertyOrder);
    foreach (RewriteAction *action, dirtyActions) {
        RewriteAction *newAction = 0;
        if (AddPropertyRewriteAction *addAction = action->asAddPropertyRewriteAction()) {
            newAction = new AddPropertyRewriteAction(addAction->property(),
                                                     gen(addAction->containedModelNode()),
                                                     addAction->propertyType(),
                                                     addAction->containedModelNode());
        } else if (ChangePropertyRewriteAction *changeAction = action->asChangePropertyRewriteAction()) {
            newAction = new ChangePropertyRewriteAction(changeAction->property(),
                                                        gen(changeAction->containedModelNode()),
                                                        changeAction->propertyType(),
                                                        changeAction->containedModelNode());
        }

        const int idx = actions.indexOf(action);
        if (newAction && idx >= 0) {
            actions[idx] = newAction;
        }
    }
}

void RewriteActionCompressor::compressAddReparentActions(QList<RewriteAction *> &actions) const
{
    QList<RewriteAction *> actionsToRemove;
    QMap<ModelNode, RewriteAction*> addedNodes;

    QMutableListIterator<RewriteAction*> iter(actions);
    while (iter.hasNext()) {
        RewriteAction *action = iter.next();

        if (action->asAddPropertyRewriteAction() || action->asChangePropertyRewriteAction()) {
            ModelNode containedNode;

            if (AddPropertyRewriteAction *addAction = action->asAddPropertyRewriteAction()) {
                containedNode = addAction->containedModelNode();
            } else if (ChangePropertyRewriteAction *changeAction = action->asChangePropertyRewriteAction()) {
                containedNode = changeAction->containedModelNode();
            }

            if (!containedNode.isValid())
                continue;

            addedNodes.insert(containedNode, action);
        } else if (ReparentNodeRewriteAction *reparentAction = action->asReparentNodeRewriteAction()) {
            if (addedNodes.contains(reparentAction->reparentedNode())) {
                RewriteAction *previousAction = addedNodes[reparentAction->reparentedNode()];
                actionsToRemove.append(previousAction);

                RewriteAction *replacementAction = 0;
                if (AddPropertyRewriteAction *addAction = previousAction->asAddPropertyRewriteAction()) {
                    replacementAction = new AddPropertyRewriteAction(reparentAction->targetProperty(),
                                                                     addAction->valueText(),
                                                                     reparentAction->propertyType(),
                                                                     addAction->containedModelNode());
                } else if (ChangePropertyRewriteAction *changeAction = previousAction->asChangePropertyRewriteAction()) {
                    replacementAction = new AddPropertyRewriteAction(reparentAction->targetProperty(),
                                                                     changeAction->valueText(),
                                                                     reparentAction->propertyType(),
                                                                     changeAction->containedModelNode());
                }

                iter.setValue(replacementAction);
                delete action;
            }
        }
    }

    foreach (RewriteAction *action, actionsToRemove){
        actions.removeOne(action);
        delete action;
    }
}<|MERGE_RESOLUTION|>--- conflicted
+++ resolved
@@ -114,10 +114,7 @@
 
 void RewriteActionCompressor::compressRereparentActions(QList<RewriteAction *> &actions) const
 {
-<<<<<<< HEAD
-=======
-    QList<RewriteAction *> actionsToRemove;
->>>>>>> 0b52a873
+    QList<RewriteAction *> actionsToRemove;
     QHash<ModelNode, ReparentNodeRewriteAction *> reparentedNodes;
 
     QMutableListIterator<RewriteAction*> iter(actions);
@@ -130,11 +127,7 @@
 
             if (ReparentNodeRewriteAction *otherAction = reparentedNodes.value(reparentedNode, 0)) {
                 otherAction->setOldParent(reparentAction->oldParent());
-<<<<<<< HEAD
-                remove(iter);
-=======
-                actionsToRemove.append(action);
->>>>>>> 0b52a873
+                actionsToRemove.append(action);
             } else {
                 reparentedNodes.insert(reparentedNode, reparentAction);
             }
@@ -166,22 +159,6 @@
     foreach (RewriteAction *action, actionsToRemove) {
         actions.removeOne(action);
         delete action;
-    }
-}
-
-void RewriteActionCompressor::compressReparentIntoSameParentActions(QList<RewriteAction *> &actions) const
-{
-    QMutableListIterator<RewriteAction *> iter(actions);
-    iter.toBack();
-    while (iter.hasPrevious()) {
-        RewriteAction *action = iter.previous();
-
-        if (ReparentNodeRewriteAction *reparentAction = action->asReparentNodeRewriteAction()) {
-            const ModelNode targetNode = reparentAction->targetProperty().parentModelNode();
-            const ModelNode oldParent = reparentAction->oldParent();
-            if (targetNode == oldParent)
-                remove(iter);
-        }
     }
 }
 
@@ -223,23 +200,13 @@
             const AbstractProperty property = removePropertyAction->property();
 
             if (removedNodes.contains(property.parentModelNode()))
-<<<<<<< HEAD
-                remove(iter);
+                actionsToRemove.append(action);
         } else if (ChangeIdRewriteAction *changeIdAction = action->asChangeIdRewriteAction()) {
             if (removedNodes.contains(changeIdAction->node()))
-                remove(iter);
+                actionsToRemove.append(action);
         } else if (ChangeTypeRewriteAction *changeTypeAction = action->asChangeTypeRewriteAction()) {
             if (removedNodes.contains(changeTypeAction->node()))
-                remove(iter);
-=======
-                actionsToRemove.append(action);
-        } else if (ChangeIdRewriteAction *changeIdAction = action->asChangeIdRewriteAction()) {
-            if (removedNodes.contains(changeIdAction->node()))
-                actionsToRemove.append(action);
-        } else if (ChangeTypeRewriteAction *changeTypeAction = action->asChangeTypeRewriteAction()) {
-            if (removedNodes.contains(changeTypeAction->node()))
-                actionsToRemove.append(action);
->>>>>>> 0b52a873
+                actionsToRemove.append(action);
         } else if (ReparentNodeRewriteAction *reparentAction = action->asReparentNodeRewriteAction()) {
             if (removedNodes.contains(reparentAction->reparentedNode()))
                 actionsToRemove.append(action);
