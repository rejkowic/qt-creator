--- conflicted
+++ resolved
@@ -185,10 +185,6 @@
     lineEditLayout->addWidget(m_d->m_lineEdit, 1, 1, 1, 1);
     lineEditLayout->addItem(new QSpacerItem(5, 5, QSizePolicy::Fixed, QSizePolicy::Fixed), 1, 2);
     connect(m_d->m_lineEdit, SIGNAL(filterChanged(QString)), this, SLOT(setSearchFilter(QString)));
-<<<<<<< HEAD
-    connect(m_d->m_lineEdit, SIGNAL(buttonClicked(Utils::FancyLineEdit::Side)), this, SLOT(clearLineEditFocus()));
-=======
->>>>>>> 9ab9f9d3
 
     m_d->m_stackedWidget = new QStackedWidget(this);
     m_d->m_stackedWidget->addWidget(m_d->m_itemsView);
