--- conflicted
+++ resolved
@@ -1047,30 +1047,29 @@
                     m_valuemapStack.top()[varName] = varVal;
                     m_filevaluemap[currentProFile()][varName] = varVal;
                 }
-<<<<<<< HEAD
             } else {
-                // We are greedy for values.
                 zipEmpty(&varVal);
-                valuesRef(varName) += varVal;
-=======
-            } else if (!varVal.isEmpty()) {
-                // We are greedy for values. But avoid exponential growth.
-                QStringList &v = valuesRef(varName);
-                if (v.isEmpty()) {
-                    v = varVal;
-                } else {
-                    QStringList old = v;
-                    v = varVal;
-                    QSet<QString> has = v.toSet();
-                    v.reserve(v.size() + old.size());
-                    foreach (const QString &s, old)
-                        if (!has.contains(s))
-                            v << s;
-                }
-                // These values will not be used for further processing inside
-                // the evaluator. Duplicate elimination happens later.
->>>>>>> 51a75e3c
-                m_filevaluemap[currentProFile()][varName] += varVal;
+                if (!varVal.isEmpty()) {
+                    // We are greedy for values. But avoid exponential growth.
+                    ProStringList &v = valuesRef(varName);
+                    if (v.isEmpty()) {
+                        v = varVal;
+                    } else {
+                        ProStringList old = v;
+                        v = varVal;
+                        QSet<ProString> has;
+                        has.reserve(v.size());
+                        foreach (const ProString &s, v)
+                            has.insert(s);
+                        v.reserve(v.size() + old.size());
+                        foreach (const ProString &s, old)
+                            if (!has.contains(s))
+                                v << s;
+                    }
+                    // These values will not be used for further processing inside
+                    // the evaluator. Duplicate elimination happens later.
+                    m_filevaluemap[currentProFile()][varName] += varVal;
+                }
             }
             break;
         case TokAppendUnique:    // *=
@@ -3159,11 +3158,7 @@
 {
     const ProStringList &templ = d->values(statics.strTEMPLATE);
     if (templ.count() >= 1) {
-<<<<<<< HEAD
-        const QString &t = templ.last().toQString();
-=======
-        const QString &t = templ.at(0);
->>>>>>> 51a75e3c
+        const QString &t = templ.at(0).toQString();
         if (!t.compare(QLatin1String("app"), Qt::CaseInsensitive))
             return TT_Application;
         if (!t.compare(QLatin1String("lib"), Qt::CaseInsensitive))
